--- conflicted
+++ resolved
@@ -1648,11 +1648,8 @@
         """
 
     @abstractmethod
-<<<<<<< HEAD
     def get_mux(self) -> IMultiselectMuxer:
-=======
-    def get_mux(self) -> "Multiselect":
->>>>>>> 01db5d5f
+
         """
         Retrieve the muxer instance for the host.
 
