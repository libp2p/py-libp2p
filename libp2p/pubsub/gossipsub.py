from collections import (
    defaultdict,
)
from collections.abc import (
    Iterable,
    Sequence,
)
import logging
import random
import time
from typing import (
    Any,
    DefaultDict,
)

import trio

from libp2p.abc import (
    IPubsubRouter,
)
from libp2p.custom_types import (
    MessageID,
    TProtocol,
)
from libp2p.peer.id import (
    ID,
)
from libp2p.peer.peerinfo import (
    PeerInfo,
    peer_info_from_bytes,
    peer_info_to_bytes,
)
from libp2p.peer.peerstore import (
    PERMANENT_ADDR_TTL,
    env_to_send_in_RPC,
)
from libp2p.pubsub import (
    floodsub,
)
from libp2p.pubsub.utils import maybe_consume_signed_record
from libp2p.tools.async_service import (
    Service,
)

from .exceptions import (
    NoPubsubAttached,
)
from .mcache import (
    MessageCache,
)
from .pb import (
    rpc_pb2,
)
from .pubsub import (
    Pubsub,
)
from .utils import (
    parse_message_id_safe,
    safe_parse_message_id,
)

PROTOCOL_ID = TProtocol("/meshsub/1.0.0")
PROTOCOL_ID_V11 = TProtocol("/meshsub/1.1.0")

logger = logging.getLogger("libp2p.pubsub.gossipsub")


class GossipSub(IPubsubRouter, Service):
    protocols: list[TProtocol]
    pubsub: Pubsub | None

    degree: int
    degree_high: int
    degree_low: int

    time_to_live: int

    mesh: dict[str, set[ID]]
    fanout: dict[str, set[ID]]

    # The protocol peer supports
    peer_protocol: dict[ID, TProtocol]

    time_since_last_publish: dict[str, int]

    mcache: MessageCache

    heartbeat_initial_delay: float
    heartbeat_interval: int

    direct_peers: dict[ID, PeerInfo]
    direct_connect_initial_delay: float
    direct_connect_interval: int

    do_px: bool
    px_peers_count: int
    back_off: dict[str, dict[ID, int]]
    prune_back_off: int
    unsubscribe_back_off: int

    flood_publish: bool

    def __init__(
        self,
        protocols: Sequence[TProtocol],
        degree: int,
        degree_low: int,
        degree_high: int,
        direct_peers: Sequence[PeerInfo] | None = None,
        time_to_live: int = 60,
        gossip_window: int = 3,
        gossip_history: int = 5,
        heartbeat_initial_delay: float = 0.1,
        heartbeat_interval: int = 120,
        direct_connect_initial_delay: float = 0.1,
        direct_connect_interval: int = 300,
        do_px: bool = False,
        px_peers_count: int = 16,
        prune_back_off: int = 60,
        unsubscribe_back_off: int = 10,
        flood_publish: bool = False,
    ) -> None:
        self.protocols = list(protocols)
        self.pubsub = None

        # Store target degree, upper degree bound, and lower degree bound
        self.degree = degree
        self.degree_low = degree_low
        self.degree_high = degree_high

        # Store time to live (for topics in fanout)
        self.time_to_live = time_to_live

        # Create topic --> list of peers mappings
        self.mesh = {}
        self.fanout = {}

        # Create peer --> protocol mapping
        self.peer_protocol = {}

        # Create message cache
        self.mcache = MessageCache(gossip_window, gossip_history)

        # Create heartbeat timer
        self.heartbeat_initial_delay = heartbeat_initial_delay
        self.heartbeat_interval = heartbeat_interval

        # Create direct peers
        self.direct_peers = dict()
        for direct_peer in direct_peers or []:
            self.direct_peers[direct_peer.peer_id] = direct_peer
        self.direct_connect_interval = direct_connect_interval
        self.direct_connect_initial_delay = direct_connect_initial_delay
        self.time_since_last_publish = {}

        self.do_px = do_px
        self.px_peers_count = px_peers_count
        self.back_off = dict()
        self.prune_back_off = prune_back_off
        self.unsubscribe_back_off = unsubscribe_back_off

        self.flood_publish = flood_publish

    async def run(self) -> None:
        self.manager.run_daemon_task(self.heartbeat)
        if len(self.direct_peers) > 0:
            self.manager.run_daemon_task(self.direct_connect_heartbeat)
        await self.manager.wait_finished()

    # Interface functions

    def get_protocols(self) -> list[TProtocol]:
        """
        :return: the list of protocols supported by the router
        """
        return self.protocols

    def attach(self, pubsub: Pubsub) -> None:
        """
        Attach is invoked by the PubSub constructor to attach the router to a
        freshly initialized PubSub instance.

        :param pubsub: pubsub instance to attach to
        """
        self.pubsub = pubsub

        if len(self.direct_peers) > 0:
            for pi in self.direct_peers:
                self.pubsub.host.get_peerstore().add_addrs(
                    pi, self.direct_peers[pi].addrs, PERMANENT_ADDR_TTL
                )

        logger.debug("attached to pusub")

    def add_peer(self, peer_id: ID, protocol_id: TProtocol | None) -> None:
        """
        Notifies the router that a new peer has been connected.

        :param peer_id: id of peer to add
        :param protocol_id: router protocol the peer speaks, e.g., floodsub, gossipsub
        """
        logger.debug("adding peer %s with protocol %s", peer_id, protocol_id)

        if protocol_id is None:
            raise ValueError("Protocol cannot be None")

        if protocol_id not in (PROTOCOL_ID, floodsub.PROTOCOL_ID):
            # We should never enter here. Becuase the `protocol_id` is registered by
            #   your pubsub instance in multistream-select, but it is not the protocol
            #   that gossipsub supports. In this case, probably we registered gossipsub
            #   to a wrong `protocol_id` in multistream-select, or wrong versions.
            raise ValueError(f"Protocol={protocol_id} is not supported.")
        self.peer_protocol[peer_id] = protocol_id

    def remove_peer(self, peer_id: ID) -> None:
        """
        Notifies the router that a peer has been disconnected.

        :param peer_id: id of peer to remove
        """
        logger.debug("removing peer %s", peer_id)

        for topic in self.mesh:
            self.mesh[topic].discard(peer_id)
        for topic in self.fanout:
            self.fanout[topic].discard(peer_id)

        self.peer_protocol.pop(peer_id, None)

    async def handle_rpc(self, rpc: rpc_pb2.RPC, sender_peer_id: ID) -> None:
        """
        Invoked to process control messages in the RPC envelope.
        It is invoked after subscriptions and payload messages have been processed

        :param rpc: RPC message
        :param sender_peer_id: id of the peer who sent the message
        """
        # Process the senderRecord if sent
        if isinstance(self.pubsub, Pubsub):
            if not maybe_consume_signed_record(rpc, self.pubsub.host, sender_peer_id):
                logger.error("Received an invalid-signed-record, ignoring the message")
                return

        control_message = rpc.control

        # Relay each rpc control message to the appropriate handler
        if control_message.ihave:
            for ihave in control_message.ihave:
                await self.handle_ihave(ihave, sender_peer_id)
        if control_message.iwant:
            for iwant in control_message.iwant:
                await self.handle_iwant(iwant, sender_peer_id)
        if control_message.graft:
            for graft in control_message.graft:
                await self.handle_graft(graft, sender_peer_id)
        if control_message.prune:
            for prune in control_message.prune:
                await self.handle_prune(prune, sender_peer_id)

    async def publish(self, msg_forwarder: ID, pubsub_msg: rpc_pb2.Message) -> None:
        """Invoked to forward a new message that has been validated."""
        self.mcache.put(pubsub_msg)

        peers_gen = self._get_peers_to_send(
            pubsub_msg.topicIDs,
            msg_forwarder=msg_forwarder,
            origin=ID(pubsub_msg.from_id),
        )
        rpc_msg = rpc_pb2.RPC(publish=[pubsub_msg])

        # Add the senderRecord of the peer in the RPC msg
        if isinstance(self.pubsub, Pubsub):
            envelope_bytes, _ = env_to_send_in_RPC(self.pubsub.host)
            rpc_msg.senderRecord = envelope_bytes

        logger.debug("publishing message %s", pubsub_msg)

        for peer_id in peers_gen:
            if self.pubsub is None:
                raise NoPubsubAttached
            if peer_id not in self.pubsub.peers:
                continue
            stream = self.pubsub.peers[peer_id]

            # TODO: Go use `sendRPC`, which possibly piggybacks gossip/control messages.
            await self.pubsub.write_msg(stream, rpc_msg)

        for topic in pubsub_msg.topicIDs:
            self.time_since_last_publish[topic] = int(time.time())

    def _get_peers_to_send(
        self, topic_ids: Iterable[str], msg_forwarder: ID, origin: ID
    ) -> Iterable[ID]:
        """
        Get the eligible peers to send the data to.

        :param msg_forwarder: the peer id of the peer who forwards the message to me.
        :param origin: peer id of the peer the message originate from.
        :return: a generator of the peer ids who we send data to.
        """
        send_to: set[ID] = set()
        for topic in topic_ids:
            if self.pubsub is None:
                raise NoPubsubAttached
            if topic not in self.pubsub.peer_topics:
                continue

<<<<<<< HEAD
            if self.flood_publish and msg_forwarder == self.pubsub.my_id:
                for peer in self.pubsub.peer_topics[topic]:
                    # TODO: add score threshold check when peer scoring is implemented
                    #       if direct peer then skip score check
                    send_to.add(peer)
=======
            # direct peers
            _direct_peers: set[ID] = {_peer for _peer in self.direct_peers}
            send_to.update(_direct_peers)

            # floodsub peers
            floodsub_peers: set[ID] = {
                peer_id
                for peer_id in self.pubsub.peer_topics[topic]
                if peer_id in self.peer_protocol
                and self.peer_protocol[peer_id] == floodsub.PROTOCOL_ID
            }
            send_to.update(floodsub_peers)

            # gossipsub peers
            gossipsub_peers: set[ID] = set()
            if topic in self.mesh:
                gossipsub_peers = self.mesh[topic]
>>>>>>> a01811a4
            else:
                # direct peers
                direct_peers: set[ID] = {_peer for _peer in self.direct_peers}
                send_to.update(direct_peers)

                # floodsub peers
                floodsub_peers: set[ID] = {
                    peer_id
                    for peer_id in self.pubsub.peer_topics[topic]
                    if self.peer_protocol[peer_id] == floodsub.PROTOCOL_ID
                }
                send_to.update(floodsub_peers)

                # gossipsub peers
                gossipsub_peers: set[ID] = set()
                if topic in self.mesh:
                    gossipsub_peers = self.mesh[topic]
                else:
                    # When we publish to a topic that we have not subscribe to, we
                    # randomly pick `self.degree` number of peers who have subscribed
                    #  to the topic and add them as our `fanout` peers.
                    topic_in_fanout: bool = topic in self.fanout
                    fanout_peers: set[ID] = (
                        self.fanout[topic] if topic_in_fanout else set()
                    )
                    fanout_size = len(fanout_peers)
                    if not topic_in_fanout or (
                        topic_in_fanout and fanout_size < self.degree
                    ):
                        if topic in self.pubsub.peer_topics:
                            # Combine fanout peers with selected peers
                            fanout_peers.update(
                                self._get_in_topic_gossipsub_peers_from_minus(
                                    topic, self.degree - fanout_size, fanout_peers
                                )
                            )
                    self.fanout[topic] = fanout_peers
                    gossipsub_peers = fanout_peers
                send_to.update(gossipsub_peers)
        # Excludes `msg_forwarder` and `origin`
        yield from send_to.difference([msg_forwarder, origin])

    async def join(self, topic: str) -> None:
        """
        Join notifies the router that we want to receive and forward messages
        in a topic. It is invoked after the subscription announcement.

        :param topic: topic to join
        """
        if self.pubsub is None:
            raise NoPubsubAttached

        logger.debug("joining topic %s", topic)

        if topic in self.mesh:
            return
        # Create mesh[topic] if it does not yet exist
        self.mesh[topic] = set()

        topic_in_fanout: bool = topic in self.fanout
        fanout_peers: set[ID] = set()

        if topic_in_fanout:
            for peer in self.fanout[topic]:
                if self._check_back_off(peer, topic):
                    continue
                fanout_peers.add(peer)

        fanout_size = len(fanout_peers)
        if not topic_in_fanout or (topic_in_fanout and fanout_size < self.degree):
            # There are less than D peers (let this number be x)
            # in the fanout for a topic (or the topic is not in the fanout).
            # Selects the remaining number of peers (D-x) from peers.gossipsub[topic].
            if self.pubsub is not None and topic in self.pubsub.peer_topics:
                selected_peers = self._get_in_topic_gossipsub_peers_from_minus(
                    topic, self.degree - fanout_size, fanout_peers, True
                )
                # Combine fanout peers with selected peers
                fanout_peers.update(selected_peers)

        # Add fanout peers to mesh and notifies them with a GRAFT(topic) control message
        for peer in fanout_peers:
            self.mesh[topic].add(peer)
            await self.emit_graft(topic, peer)

        self.fanout.pop(topic, None)
        self.time_since_last_publish.pop(topic, None)

    async def leave(self, topic: str) -> None:
        # Note: the comments here are the near-exact algorithm description from the spec
        """
        Leave notifies the router that we are no longer interested in a topic.
        It is invoked after the unsubscription announcement.

        :param topic: topic to leave
        """
        logger.debug("leaving topic %s", topic)

        if topic not in self.mesh:
            return
        # Notify the peers in mesh[topic] with a PRUNE(topic) message
        for peer in self.mesh[topic]:
            await self.emit_prune(topic, peer, self.do_px, True)
            self._add_back_off(peer, topic, True)

        # Forget mesh[topic]
        self.mesh.pop(topic, None)

    async def _emit_control_msgs(
        self,
        peers_to_graft: dict[ID, list[str]],
        peers_to_prune: dict[ID, list[str]],
        peers_to_gossip: dict[ID, dict[str, list[str]]],
    ) -> None:
        graft_msgs: list[rpc_pb2.ControlGraft] = []
        prune_msgs: list[rpc_pb2.ControlPrune] = []
        ihave_msgs: list[rpc_pb2.ControlIHave] = []
        # Starting with GRAFT messages
        for peer, topics in peers_to_graft.items():
            for topic in topics:
                graft_msg: rpc_pb2.ControlGraft = rpc_pb2.ControlGraft(topicID=topic)
                graft_msgs.append(graft_msg)

            # If there are also PRUNE messages to send to this peer
            if peer in peers_to_prune:
                for topic in peers_to_prune[peer]:
                    prune_msg: rpc_pb2.ControlPrune = rpc_pb2.ControlPrune(
                        topicID=topic
                    )
                    prune_msgs.append(prune_msg)
                del peers_to_prune[peer]

            # If there are also IHAVE messages to send to this peer
            if peer in peers_to_gossip:
                for topic in peers_to_gossip[peer]:
                    ihave_msg: rpc_pb2.ControlIHave = rpc_pb2.ControlIHave(
                        messageIDs=peers_to_gossip[peer][topic], topicID=topic
                    )
                    ihave_msgs.append(ihave_msg)
                del peers_to_gossip[peer]

            control_msg = self.pack_control_msgs(ihave_msgs, graft_msgs, prune_msgs)
            await self.emit_control_message(control_msg, peer)

        # Next with PRUNE messages
        for peer, topics in peers_to_prune.items():
            prune_msgs = []
            for topic in topics:
                prune_msg = rpc_pb2.ControlPrune(topicID=topic)
                prune_msgs.append(prune_msg)

            # If there are also IHAVE messages to send to this peer
            if peer in peers_to_gossip:
                ihave_msgs = []
                for topic in peers_to_gossip[peer]:
                    ihave_msg = rpc_pb2.ControlIHave(
                        messageIDs=peers_to_gossip[peer][topic], topicID=topic
                    )
                    ihave_msgs.append(ihave_msg)
                del peers_to_gossip[peer]

            control_msg = self.pack_control_msgs(ihave_msgs, None, prune_msgs)
            await self.emit_control_message(control_msg, peer)

        # Fianlly IHAVE messages
        for peer in peers_to_gossip:
            ihave_msgs = []
            for topic in peers_to_gossip[peer]:
                ihave_msg = rpc_pb2.ControlIHave(
                    messageIDs=peers_to_gossip[peer][topic], topicID=topic
                )
                ihave_msgs.append(ihave_msg)

            control_msg = self.pack_control_msgs(ihave_msgs, None, None)
            await self.emit_control_message(control_msg, peer)

    # Heartbeat
    async def heartbeat(self) -> None:
        """
        Call individual heartbeats.

        Note: the heartbeats are called with awaits because each heartbeat depends on
        the state changes in the preceding heartbeat
        """
        # Start after a delay. Ref: https://github.com/libp2p/go-libp2p-pubsub/blob/01b9825fbee1848751d90a8469e3f5f43bac8466/gossipsub.go#L410  # noqa: E501
        await trio.sleep(self.heartbeat_initial_delay)
        while True:
            # Maintain mesh and keep track of which peers to send GRAFT or PRUNE to
            peers_to_graft, peers_to_prune = self.mesh_heartbeat()
            # Maintain fanout
            self.fanout_heartbeat()
            # Get the peers to send IHAVE to
            peers_to_gossip = self.gossip_heartbeat()
            # Pack(piggyback) GRAFT, PRUNE and IHAVE for the same peer into
            # one control message and send it
            await self._emit_control_msgs(
                peers_to_graft, peers_to_prune, peers_to_gossip
            )

            self.mcache.shift()

            await trio.sleep(self.heartbeat_interval)

    async def direct_connect_heartbeat(self) -> None:
        """
        Connect to direct peers.
        """
        await trio.sleep(self.direct_connect_initial_delay)
        while True:
            for direct_peer in self.direct_peers:
                if self.pubsub is None:
                    raise NoPubsubAttached
                if direct_peer not in self.pubsub.peers:
                    try:
                        await self.pubsub.host.connect(self.direct_peers[direct_peer])
                    except Exception as e:
                        logger.debug(
                            "failed to connect to a direct peer %s: %s",
                            direct_peer,
                            e,
                        )
            await trio.sleep(self.direct_connect_interval)

    def mesh_heartbeat(
        self,
    ) -> tuple[DefaultDict[ID, list[str]], DefaultDict[ID, list[str]]]:
        peers_to_graft: DefaultDict[ID, list[str]] = defaultdict(list)
        peers_to_prune: DefaultDict[ID, list[str]] = defaultdict(list)
        for topic in self.mesh:
            if self.pubsub is None:
                raise NoPubsubAttached
            # Skip if no peers have subscribed to the topic
            if topic not in self.pubsub.peer_topics:
                continue

            num_mesh_peers_in_topic = len(self.mesh[topic])
            if num_mesh_peers_in_topic < self.degree_low:
                # Select D - |mesh[topic]| peers from peers.gossipsub[topic] - mesh[topic]  # noqa: E501
                selected_peers = self._get_in_topic_gossipsub_peers_from_minus(
                    topic, self.degree - num_mesh_peers_in_topic, self.mesh[topic], True
                )

                for peer in selected_peers:
                    # Add peer to mesh[topic]
                    self.mesh[topic].add(peer)

                    # Emit GRAFT(topic) control message to peer
                    peers_to_graft[peer].append(topic)

            if num_mesh_peers_in_topic > self.degree_high:
                # Select |mesh[topic]| - D peers from mesh[topic]
                selected_peers = self.select_from_minus(
                    num_mesh_peers_in_topic - self.degree, self.mesh[topic], set()
                )
                for peer in selected_peers:
                    # Remove peer from mesh[topic]
                    self.mesh[topic].discard(peer)

                    # Emit PRUNE(topic) control message to peer
                    peers_to_prune[peer].append(topic)
        return peers_to_graft, peers_to_prune

    def _handle_topic_heartbeat(
        self,
        topic: str,
        current_peers: set[ID],
        is_fanout: bool = False,
        peers_to_gossip: DefaultDict[ID, dict[str, list[str]]] | None = None,
    ) -> tuple[set[ID], bool]:
        """
        Helper method to handle heartbeat for a single topic,
        supporting both fanout and gossip.

        :param topic: The topic to handle
        :param current_peers: Current set of peers in the topic
        :param is_fanout: Whether this is a fanout topic (affects expiration check)
        :param peers_to_gossip: Optional dictionary to store peers to gossip to
        :return: Tuple of (updated_peers, should_remove_topic)
        """
        if self.pubsub is None:
            raise NoPubsubAttached

        # Skip if no peers have subscribed to the topic
        if topic not in self.pubsub.peer_topics:
            return current_peers, False

        # For fanout topics, check if we should remove the topic
        if is_fanout:
            if self.time_since_last_publish.get(topic, 0) + self.time_to_live < int(
                time.time()
            ):
                return set(), True

        # Check if peers are still in the topic and remove the ones that are not
        in_topic_peers: set[ID] = {
            peer for peer in current_peers if peer in self.pubsub.peer_topics[topic]
        }

        # If we need more peers to reach target degree
        if len(in_topic_peers) < self.degree:
            # Select additional peers from peers.gossipsub[topic]
            selected_peers = self._get_in_topic_gossipsub_peers_from_minus(
                topic, self.degree - len(in_topic_peers), in_topic_peers, True
            )
            # Add the selected peers
            in_topic_peers.update(selected_peers)

        # Handle gossip if requested
        if peers_to_gossip is not None:
            msg_ids = self.mcache.window(topic)
            if msg_ids:
                # Select D peers from peers.gossipsub[topic] excluding current peers
                peers_to_emit_ihave_to = self._get_in_topic_gossipsub_peers_from_minus(
                    topic, self.degree, current_peers, True
                )
                msg_id_strs = [str(msg_id) for msg_id in msg_ids]
                for peer in peers_to_emit_ihave_to:
                    peers_to_gossip[peer][topic] = msg_id_strs

        return in_topic_peers, False

    def fanout_heartbeat(self) -> None:
        """
        Maintain fanout topics by:
        1. Removing expired topics
        2. Removing peers that are no longer in the topic
        3. Adding new peers if needed to maintain the target degree
        """
        for topic in list(self.fanout):
            updated_peers, should_remove = self._handle_topic_heartbeat(
                topic, self.fanout[topic], is_fanout=True
            )
            if should_remove:
                del self.fanout[topic]
            else:
                self.fanout[topic] = updated_peers

    def gossip_heartbeat(self) -> DefaultDict[ID, dict[str, list[str]]]:
        peers_to_gossip: DefaultDict[ID, dict[str, list[str]]] = defaultdict(dict)

        # Handle mesh topics
        for topic in self.mesh:
            self._handle_topic_heartbeat(
                topic, self.mesh[topic], peers_to_gossip=peers_to_gossip
            )

        # Handle fanout topics that aren't in mesh
        for topic in self.fanout:
            if topic not in self.mesh:
                self._handle_topic_heartbeat(
                    topic, self.fanout[topic], peers_to_gossip=peers_to_gossip
                )

        return peers_to_gossip

    @staticmethod
    def select_from_minus(
        num_to_select: int, pool: Iterable[Any], minus: Iterable[Any]
    ) -> list[Any]:
        """
        Select at most num_to_select subset of elements from the set
        (pool - minus) randomly.
        :param num_to_select: number of elements to randomly select
        :param pool: list of items to select from (excluding elements in minus)
        :param minus: elements to be excluded from selection pool
        :return: list of selected elements
        """
        # Create selection pool, which is selection_pool = pool - minus
        if minus:
            # Create a new selection pool by removing elements of minus
            selection_pool: list[Any] = [x for x in pool if x not in minus]
        else:
            # Don't create a new selection_pool if we are not subbing anything
            selection_pool = list(pool)

        # If num_to_select > size(selection_pool), then return selection_pool (which has
        # the most possible elements s.t. the number of elements is less than
        # num_to_select)
        if num_to_select >= len(selection_pool):
            return selection_pool

        # Random selection
        selection: list[Any] = random.sample(selection_pool, num_to_select)

        return selection

    def _get_in_topic_gossipsub_peers_from_minus(
        self,
        topic: str,
        num_to_select: int,
        minus: Iterable[ID],
        backoff_check: bool = False,
    ) -> list[ID]:
        if self.pubsub is None:
            raise NoPubsubAttached
        gossipsub_peers_in_topic = {
            peer_id
            for peer_id in self.pubsub.peer_topics[topic]
            if self.peer_protocol[peer_id] == PROTOCOL_ID
        }
        if backoff_check:
            # filter out peers that are in back off for this topic
            gossipsub_peers_in_topic = {
                peer_id
                for peer_id in gossipsub_peers_in_topic
                if self._check_back_off(peer_id, topic) is False
            }
        return self.select_from_minus(num_to_select, gossipsub_peers_in_topic, minus)

    def _add_back_off(
        self, peer: ID, topic: str, is_unsubscribe: bool, backoff_duration: int = 0
    ) -> None:
        """
        Add back off for a peer in a topic.
        :param peer: peer to add back off for
        :param topic: topic to add back off for
        :param is_unsubscribe: whether this is an unsubscribe operation
        :param backoff_duration: duration of back off in seconds, if 0, use default
        """
        if topic not in self.back_off:
            self.back_off[topic] = dict()

        backoff_till = int(time.time())
        if backoff_duration > 0:
            backoff_till += backoff_duration
        else:
            if is_unsubscribe:
                backoff_till += self.unsubscribe_back_off
            else:
                backoff_till += self.prune_back_off

        if peer not in self.back_off[topic]:
            self.back_off[topic][peer] = backoff_till
        else:
            self.back_off[topic][peer] = max(self.back_off[topic][peer], backoff_till)

    def _check_back_off(self, peer: ID, topic: str) -> bool:
        """
        Check if a peer is in back off for a topic and cleanup expired back off entries.
        :param peer: peer to check
        :param topic: topic to check
        :return: True if the peer is in back off, False otherwise
        """
        if topic not in self.back_off or peer not in self.back_off[topic]:
            return False
        if self.back_off[topic].get(peer, 0) > int(time.time()):
            return True
        else:
            del self.back_off[topic][peer]
            return False

    async def _do_px(self, px_peers: list[rpc_pb2.PeerInfo]) -> None:
        if len(px_peers) > self.px_peers_count:
            px_peers = px_peers[: self.px_peers_count]

        for peer in px_peers:
            peer_id: ID = ID(peer.peerID)

            if self.pubsub and peer_id in self.pubsub.peers:
                continue

            try:
                peer_info = peer_info_from_bytes(peer.signedPeerRecord)
                try:
                    if self.pubsub is None:
                        raise NoPubsubAttached
                    await self.pubsub.host.connect(peer_info)
                except Exception as e:
                    logger.warning(
                        "failed to connect to px peer %s: %s",
                        peer_id,
                        e,
                    )
                    continue
            except Exception as e:
                logger.warning(
                    "failed to parse peer info from px peer %s: %s",
                    peer_id,
                    e,
                )
                continue

    # RPC handlers

    async def handle_ihave(
        self, ihave_msg: rpc_pb2.ControlIHave, sender_peer_id: ID
    ) -> None:
        """Checks the seen set and requests unknown messages with an IWANT message."""
        if self.pubsub is None:
            raise NoPubsubAttached
        # Get list of all seen (seqnos, from) from the (seqno, from) tuples in
        # seen_messages cache
        seen_seqnos_and_peers = [
            str(seqno_and_from)
            for seqno_and_from in self.pubsub.seen_messages.cache.keys()
        ]

        # Add all unknown message ids (ids that appear in ihave_msg but not in
        # seen_seqnos) to list of messages we want to request
        msg_ids_wanted: list[MessageID] = [
            parse_message_id_safe(msg_id)
            for msg_id in ihave_msg.messageIDs
            if msg_id not in seen_seqnos_and_peers
        ]

        # Request messages with IWANT message
        if msg_ids_wanted:
            await self.emit_iwant(msg_ids_wanted, sender_peer_id)

    async def handle_iwant(
        self, iwant_msg: rpc_pb2.ControlIWant, sender_peer_id: ID
    ) -> None:
        """
        Forwards all request messages that are present in mcache to the
        requesting peer.
        """
        msg_ids: list[tuple[bytes, bytes]] = [
            safe_parse_message_id(msg) for msg in iwant_msg.messageIDs
        ]
        msgs_to_forward: list[rpc_pb2.Message] = []
        for msg_id_iwant in msg_ids:
            # Check if the wanted message ID is present in mcache
            msg: rpc_pb2.Message | None = self.mcache.get(msg_id_iwant)

            # Cache hit
            if msg:
                # Add message to list of messages to forward to requesting peers
                msgs_to_forward.append(msg)

        # Forward messages to requesting peer
        # Should this just be publishing? No, because then the message will forwarded to
        # peers in the topics contained in the messages.
        # We should
        # 1) Package these messages into a single packet
        packet: rpc_pb2.RPC = rpc_pb2.RPC()

        # Here the an RPC message is being created and published in response
        # to the iwant control msg, so we will send a freshly created senderRecord
        # with the RPC msg
        if isinstance(self.pubsub, Pubsub):
            envelope_bytes, _ = env_to_send_in_RPC(self.pubsub.host)
            packet.senderRecord = envelope_bytes

        packet.publish.extend(msgs_to_forward)

        if self.pubsub is None:
            raise NoPubsubAttached

        # 3) Get the stream to this peer
        if sender_peer_id not in self.pubsub.peers:
            logger.debug(
                "Fail to responed to iwant request from %s: peer record not exist",
                sender_peer_id,
            )
            return
        peer_stream = self.pubsub.peers[sender_peer_id]

        # 4) And write the packet to the stream
        await self.pubsub.write_msg(peer_stream, packet)

    async def handle_graft(
        self, graft_msg: rpc_pb2.ControlGraft, sender_peer_id: ID
    ) -> None:
        topic: str = graft_msg.topicID

        # Add peer to mesh for topic
        if topic in self.mesh:
            for direct_peer in self.direct_peers:
                if direct_peer == sender_peer_id:
                    logger.warning(
                        "GRAFT: ignoring request from direct peer %s", sender_peer_id
                    )
                    await self.emit_prune(topic, sender_peer_id, False, False)
                    return

            if self._check_back_off(sender_peer_id, topic):
                logger.warning(
                    "GRAFT: ignoring request from %s, back off until %d",
                    sender_peer_id,
                    self.back_off[topic][sender_peer_id],
                )
                self._add_back_off(sender_peer_id, topic, False)
                await self.emit_prune(topic, sender_peer_id, False, False)
                return

            if sender_peer_id not in self.mesh[topic]:
                self.mesh[topic].add(sender_peer_id)
        else:
            # Respond with PRUNE if not subscribed to the topic
            await self.emit_prune(topic, sender_peer_id, self.do_px, False)

    async def handle_prune(
        self, prune_msg: rpc_pb2.ControlPrune, sender_peer_id: ID
    ) -> None:
        topic: str = prune_msg.topicID
        backoff_till: int = prune_msg.backoff
        px_peers: list[rpc_pb2.PeerInfo] = []
        for peer in prune_msg.peers:
            px_peers.append(peer)

        # Remove peer from mesh for topic
        if topic in self.mesh:
            if backoff_till > 0:
                self._add_back_off(sender_peer_id, topic, False, backoff_till)
            else:
                self._add_back_off(sender_peer_id, topic, False)

            self.mesh[topic].discard(sender_peer_id)

        if px_peers:
            await self._do_px(px_peers)

    # RPC emitters

    def pack_control_msgs(
        self,
        ihave_msgs: list[rpc_pb2.ControlIHave] | None,
        graft_msgs: list[rpc_pb2.ControlGraft] | None,
        prune_msgs: list[rpc_pb2.ControlPrune] | None,
    ) -> rpc_pb2.ControlMessage:
        control_msg: rpc_pb2.ControlMessage = rpc_pb2.ControlMessage()
        if ihave_msgs:
            control_msg.ihave.extend(ihave_msgs)
        if graft_msgs:
            control_msg.graft.extend(graft_msgs)
        if prune_msgs:
            control_msg.prune.extend(prune_msgs)
        return control_msg

    async def emit_ihave(self, topic: str, msg_ids: Any, to_peer: ID) -> None:
        """Emit ihave message, sent to to_peer, for topic and msg_ids."""
        ihave_msg: rpc_pb2.ControlIHave = rpc_pb2.ControlIHave()
        ihave_msg.messageIDs.extend(msg_ids)
        ihave_msg.topicID = topic

        control_msg: rpc_pb2.ControlMessage = rpc_pb2.ControlMessage()
        control_msg.ihave.extend([ihave_msg])

        await self.emit_control_message(control_msg, to_peer)

    async def emit_iwant(self, msg_ids: Any, to_peer: ID) -> None:
        """Emit iwant message, sent to to_peer, for msg_ids."""
        iwant_msg: rpc_pb2.ControlIWant = rpc_pb2.ControlIWant()
        iwant_msg.messageIDs.extend(msg_ids)

        control_msg: rpc_pb2.ControlMessage = rpc_pb2.ControlMessage()
        control_msg.iwant.extend([iwant_msg])

        await self.emit_control_message(control_msg, to_peer)

    async def emit_graft(self, topic: str, id: ID) -> None:
        """Emit graft message, sent to to_peer, for topic."""
        graft_msg: rpc_pb2.ControlGraft = rpc_pb2.ControlGraft()
        graft_msg.topicID = topic

        control_msg: rpc_pb2.ControlMessage = rpc_pb2.ControlMessage()
        control_msg.graft.extend([graft_msg])

        await self.emit_control_message(control_msg, id)

    async def emit_prune(
        self, topic: str, to_peer: ID, do_px: bool, is_unsubscribe: bool
    ) -> None:
        """Emit graft message, sent to to_peer, for topic."""
        prune_msg: rpc_pb2.ControlPrune = rpc_pb2.ControlPrune()
        prune_msg.topicID = topic

        back_off_duration = self.prune_back_off
        if is_unsubscribe:
            back_off_duration = self.unsubscribe_back_off

        prune_msg.backoff = back_off_duration

        if do_px:
            exchange_peers = self._get_in_topic_gossipsub_peers_from_minus(
                topic, self.px_peers_count, [to_peer]
            )
            for peer in exchange_peers:
                if self.pubsub is None:
                    raise NoPubsubAttached
                peer_info = self.pubsub.host.get_peerstore().peer_info(peer)
                signed_peer_record: rpc_pb2.PeerInfo = rpc_pb2.PeerInfo()
                signed_peer_record.peerID = peer.to_bytes()
                signed_peer_record.signedPeerRecord = peer_info_to_bytes(peer_info)
                prune_msg.peers.append(signed_peer_record)

        control_msg: rpc_pb2.ControlMessage = rpc_pb2.ControlMessage()
        control_msg.prune.extend([prune_msg])

        await self.emit_control_message(control_msg, to_peer)

    async def emit_control_message(
        self, control_msg: rpc_pb2.ControlMessage, to_peer: ID
    ) -> None:
        if self.pubsub is None:
            raise NoPubsubAttached
        # Add control message to packet
        packet: rpc_pb2.RPC = rpc_pb2.RPC()

        # Add the sender's peer-record in the RPC msg
        if isinstance(self.pubsub, Pubsub):
            envelope_bytes, _ = env_to_send_in_RPC(self.pubsub.host)
            packet.senderRecord = envelope_bytes

        packet.control.CopyFrom(control_msg)

        # Get stream for peer from pubsub
        if to_peer not in self.pubsub.peers:
            logger.debug(
                "Fail to emit control message to %s: peer record not exist", to_peer
            )
            return
        peer_stream = self.pubsub.peers[to_peer]

        # Write rpc to stream
        await self.pubsub.write_msg(peer_stream, packet)<|MERGE_RESOLUTION|>--- conflicted
+++ resolved
@@ -305,13 +305,11 @@
             if topic not in self.pubsub.peer_topics:
                 continue
 
-<<<<<<< HEAD
             if self.flood_publish and msg_forwarder == self.pubsub.my_id:
                 for peer in self.pubsub.peer_topics[topic]:
                     # TODO: add score threshold check when peer scoring is implemented
                     #       if direct peer then skip score check
                     send_to.add(peer)
-=======
             # direct peers
             _direct_peers: set[ID] = {_peer for _peer in self.direct_peers}
             send_to.update(_direct_peers)
@@ -329,7 +327,6 @@
             gossipsub_peers: set[ID] = set()
             if topic in self.mesh:
                 gossipsub_peers = self.mesh[topic]
->>>>>>> a01811a4
             else:
                 # direct peers
                 direct_peers: set[ID] = {_peer for _peer in self.direct_peers}
