from ast import (
    literal_eval,
)
from collections import (
    defaultdict,
)
from collections.abc import (
    Iterable,
    Sequence,
)
import logging
import random
import time
from typing import (
    Any,
    DefaultDict,
)

import trio

from libp2p.abc import (
    IPubsubRouter,
)
from libp2p.custom_types import (
    TProtocol,
)
from libp2p.network.stream.exceptions import (
    StreamClosed,
)
from libp2p.peer.id import (
    ID,
)
from libp2p.peer.peerinfo import (
    PeerInfo,
)
from libp2p.peer.peerstore import (
    PERMANENT_ADDR_TTL,
)
from libp2p.pubsub import (
    floodsub,
)
from libp2p.tools.async_service import (
    Service,
)
from libp2p.utils import (
    encode_varint_prefixed,
)

from .exceptions import (
    NoPubsubAttached,
)
from .mcache import (
    MessageCache,
)
from .pb import (
    rpc_pb2,
)
from .pubsub import (
    Pubsub,
)

PROTOCOL_ID = TProtocol("/meshsub/1.0.0")
PROTOCOL_ID_V11 = TProtocol("/meshsub/1.1.0")

logger = logging.getLogger("libp2p.pubsub.gossipsub")


class GossipSub(IPubsubRouter, Service):
    protocols: list[TProtocol]
    pubsub: Pubsub | None

    degree: int
    degree_high: int
    degree_low: int

    time_to_live: int

    mesh: dict[str, set[ID]]
    fanout: dict[str, set[ID]]

    # The protocol peer supports
    peer_protocol: dict[ID, TProtocol]

    time_since_last_publish: dict[str, int]

    mcache: MessageCache

    heartbeat_initial_delay: float
    heartbeat_interval: int

    direct_peers: dict[ID, PeerInfo]
    direct_connect_initial_delay: float
    direct_connect_interval: int

    do_px: bool
    back_off: int
    unsubscribe_back_off: int

    def __init__(
        self,
        protocols: Sequence[TProtocol],
        degree: int,
        degree_low: int,
        degree_high: int,
        direct_peers: Sequence[PeerInfo] | None = None,
        time_to_live: int = 60,
        gossip_window: int = 3,
        gossip_history: int = 5,
        heartbeat_initial_delay: float = 0.1,
        heartbeat_interval: int = 120,
        direct_connect_initial_delay: float = 0.1,
        direct_connect_interval: int = 300,
        do_px: bool = False,
        back_off: int = 60,
        unsubscribe_back_off: int = 10,
    ) -> None:
        self.protocols = list(protocols)
        self.pubsub = None

        # Store target degree, upper degree bound, and lower degree bound
        self.degree = degree
        self.degree_low = degree_low
        self.degree_high = degree_high

        # Store time to live (for topics in fanout)
        self.time_to_live = time_to_live

        # Create topic --> list of peers mappings
        self.mesh = {}
        self.fanout = {}

        # Create peer --> protocol mapping
        self.peer_protocol = {}

        # Create message cache
        self.mcache = MessageCache(gossip_window, gossip_history)

        # Create heartbeat timer
        self.heartbeat_initial_delay = heartbeat_initial_delay
        self.heartbeat_interval = heartbeat_interval

        # Create direct peers
        self.direct_peers = dict()
        for direct_peer in direct_peers or []:
            self.direct_peers[direct_peer.peer_id] = direct_peer
        self.direct_connect_interval = direct_connect_interval
        self.direct_connect_initial_delay = direct_connect_initial_delay
        self.time_since_last_publish = {}

        self.do_px = do_px
        self.back_off = back_off
        self.unsubscribe_back_off = unsubscribe_back_off

        self.do_px = do_px
        self.back_off = back_off
        self.unsubscribe_back_off = unsubscribe_back_off

    async def run(self) -> None:
        self.manager.run_daemon_task(self.heartbeat)
        if len(self.direct_peers) > 0:
            self.manager.run_daemon_task(self.direct_connect_heartbeat)
        await self.manager.wait_finished()

    # Interface functions

    def get_protocols(self) -> list[TProtocol]:
        """
        :return: the list of protocols supported by the router
        """
        return self.protocols

    def attach(self, pubsub: Pubsub) -> None:
        """
        Attach is invoked by the PubSub constructor to attach the router to a
        freshly initialized PubSub instance.

        :param pubsub: pubsub instance to attach to
        """
        self.pubsub = pubsub

        if len(self.direct_peers) > 0:
            for pi in self.direct_peers:
                self.pubsub.host.get_peerstore().add_addrs(
                    pi, self.direct_peers[pi].addrs, PERMANENT_ADDR_TTL
                )

        logger.debug("attached to pusub")

    def add_peer(self, peer_id: ID, protocol_id: TProtocol | None) -> None:
        """
        Notifies the router that a new peer has been connected.

        :param peer_id: id of peer to add
        :param protocol_id: router protocol the peer speaks, e.g., floodsub, gossipsub
        """
        logger.debug("adding peer %s with protocol %s", peer_id, protocol_id)

        if protocol_id is None:
            raise ValueError("Protocol cannot be None")

        if protocol_id not in (PROTOCOL_ID, floodsub.PROTOCOL_ID):
            # We should never enter here. Becuase the `protocol_id` is registered by
            #   your pubsub instance in multistream-select, but it is not the protocol
            #   that gossipsub supports. In this case, probably we registered gossipsub
            #   to a wrong `protocol_id` in multistream-select, or wrong versions.
            raise ValueError(f"Protocol={protocol_id} is not supported.")
        self.peer_protocol[peer_id] = protocol_id

    def remove_peer(self, peer_id: ID) -> None:
        """
        Notifies the router that a peer has been disconnected.

        :param peer_id: id of peer to remove
        """
        logger.debug("removing peer %s", peer_id)

        for topic in self.mesh:
            self.mesh[topic].discard(peer_id)
        for topic in self.fanout:
            self.fanout[topic].discard(peer_id)

        self.peer_protocol.pop(peer_id, None)

    async def handle_rpc(self, rpc: rpc_pb2.RPC, sender_peer_id: ID) -> None:
        """
        Invoked to process control messages in the RPC envelope.
        It is invoked after subscriptions and payload messages have been processed

        :param rpc: RPC message
        :param sender_peer_id: id of the peer who sent the message
        """
        control_message = rpc.control

        # Relay each rpc control message to the appropriate handler
        if control_message.ihave:
            for ihave in control_message.ihave:
                await self.handle_ihave(ihave, sender_peer_id)
        if control_message.iwant:
            for iwant in control_message.iwant:
                await self.handle_iwant(iwant, sender_peer_id)
        if control_message.graft:
            for graft in control_message.graft:
                await self.handle_graft(graft, sender_peer_id)
        if control_message.prune:
            for prune in control_message.prune:
                await self.handle_prune(prune, sender_peer_id)

    async def publish(self, msg_forwarder: ID, pubsub_msg: rpc_pb2.Message) -> None:
        """Invoked to forward a new message that has been validated."""
        self.mcache.put(pubsub_msg)

        peers_gen = self._get_peers_to_send(
            pubsub_msg.topicIDs,
            msg_forwarder=msg_forwarder,
            origin=ID(pubsub_msg.from_id),
        )
        rpc_msg = rpc_pb2.RPC(publish=[pubsub_msg])

        logger.debug("publishing message %s", pubsub_msg)

        for peer_id in peers_gen:
            if self.pubsub is None:
                raise NoPubsubAttached
            if peer_id not in self.pubsub.peers:
                continue
            stream = self.pubsub.peers[peer_id]
            # FIXME: We should add a `WriteMsg` similar to write delimited messages.
            #   Ref: https://github.com/libp2p/go-libp2p-pubsub/blob/master/comm.go#L107
            # TODO: Go use `sendRPC`, which possibly piggybacks gossip/control messages.
            try:
                await stream.write(encode_varint_prefixed(rpc_msg.SerializeToString()))
            except StreamClosed:
                logger.debug("Fail to publish message to %s: stream closed", peer_id)
                self.pubsub._handle_dead_peer(peer_id)
        for topic in pubsub_msg.topicIDs:
            self.time_since_last_publish[topic] = int(time.time())

    def _get_peers_to_send(
        self, topic_ids: Iterable[str], msg_forwarder: ID, origin: ID
    ) -> Iterable[ID]:
        """
        Get the eligible peers to send the data to.

        :param msg_forwarder: the peer id of the peer who forwards the message to me.
        :param origin: peer id of the peer the message originate from.
        :return: a generator of the peer ids who we send data to.
        """
        send_to: set[ID] = set()
        for topic in topic_ids:
            if self.pubsub is None:
                raise NoPubsubAttached
            if topic not in self.pubsub.peer_topics:
                continue

            # direct peers
            _direct_peers: set[ID] = {_peer for _peer in self.direct_peers}
            send_to.update(_direct_peers)

            # floodsub peers
            floodsub_peers: set[ID] = {
                peer_id
                for peer_id in self.pubsub.peer_topics[topic]
                if self.peer_protocol[peer_id] == floodsub.PROTOCOL_ID
            }
            send_to.update(floodsub_peers)

            # gossipsub peers
            gossipsub_peers: set[ID] = set()
            if topic in self.mesh:
                gossipsub_peers = self.mesh[topic]
            else:
                # When we publish to a topic that we have not subscribe to, we randomly
                # pick `self.degree` number of peers who have subscribed to the topic
                # and add them as our `fanout` peers.
                topic_in_fanout: bool = topic in self.fanout
                fanout_peers: set[ID] = self.fanout[topic] if topic_in_fanout else set()
                fanout_size = len(fanout_peers)
                if not topic_in_fanout or (
                    topic_in_fanout and fanout_size < self.degree
                ):
                    if topic in self.pubsub.peer_topics:
                        # Combine fanout peers with selected peers
                        fanout_peers.update(
                            self._get_in_topic_gossipsub_peers_from_minus(
                                topic, self.degree - fanout_size, fanout_peers
                            )
                        )
                self.fanout[topic] = fanout_peers
                gossipsub_peers = fanout_peers
            send_to.update(gossipsub_peers)
        # Excludes `msg_forwarder` and `origin`
        yield from send_to.difference([msg_forwarder, origin])

    async def join(self, topic: str) -> None:
        """
        Join notifies the router that we want to receive and forward messages
        in a topic. It is invoked after the subscription announcement.

        :param topic: topic to join
        """
        if self.pubsub is None:
            raise NoPubsubAttached

        logger.debug("joining topic %s", topic)

        if topic in self.mesh:
            return
        # Create mesh[topic] if it does not yet exist
        self.mesh[topic] = set()

        topic_in_fanout: bool = topic in self.fanout
        fanout_peers: set[ID] = self.fanout[topic] if topic_in_fanout else set()
        fanout_size = len(fanout_peers)
        if not topic_in_fanout or (topic_in_fanout and fanout_size < self.degree):
            # There are less than D peers (let this number be x)
            # in the fanout for a topic (or the topic is not in the fanout).
            # Selects the remaining number of peers (D-x) from peers.gossipsub[topic].
            if topic in self.pubsub.peer_topics:
                selected_peers = self._get_in_topic_gossipsub_peers_from_minus(
                    topic, self.degree - fanout_size, fanout_peers
                )
                # Combine fanout peers with selected peers
                fanout_peers.update(selected_peers)

        # Add fanout peers to mesh and notifies them with a GRAFT(topic) control message
        for peer in fanout_peers:
            self.mesh[topic].add(peer)
            await self.emit_graft(topic, peer)

        self.fanout.pop(topic, None)
        self.time_since_last_publish.pop(topic, None)

    async def leave(self, topic: str) -> None:
        # Note: the comments here are the near-exact algorithm description from the spec
        """
        Leave notifies the router that we are no longer interested in a topic.
        It is invoked after the unsubscription announcement.

        :param topic: topic to leave
        """
        logger.debug("leaving topic %s", topic)

        if topic not in self.mesh:
            return
        # Notify the peers in mesh[topic] with a PRUNE(topic) message
        for peer in self.mesh[topic]:
            await self.emit_prune(topic, peer, do_px=self.do_px, is_unsubscribe=True)

        # Forget mesh[topic]
        self.mesh.pop(topic, None)

    async def _emit_control_msgs(
        self,
        peers_to_graft: dict[ID, list[str]],
        peers_to_prune: dict[ID, list[str]],
        peers_to_gossip: dict[ID, dict[str, list[str]]],
    ) -> None:
        graft_msgs: list[rpc_pb2.ControlGraft] = []
        prune_msgs: list[rpc_pb2.ControlPrune] = []
        ihave_msgs: list[rpc_pb2.ControlIHave] = []
        # Starting with GRAFT messages
        for peer, topics in peers_to_graft.items():
            for topic in topics:
                graft_msg: rpc_pb2.ControlGraft = rpc_pb2.ControlGraft(topicID=topic)
                graft_msgs.append(graft_msg)

            # If there are also PRUNE messages to send to this peer
            if peer in peers_to_prune:
                for topic in peers_to_prune[peer]:
                    prune_msg: rpc_pb2.ControlPrune = rpc_pb2.ControlPrune(
                        topicID=topic
                    )
                    prune_msgs.append(prune_msg)
                del peers_to_prune[peer]

            # If there are also IHAVE messages to send to this peer
            if peer in peers_to_gossip:
                for topic in peers_to_gossip[peer]:
                    ihave_msg: rpc_pb2.ControlIHave = rpc_pb2.ControlIHave(
                        messageIDs=peers_to_gossip[peer][topic], topicID=topic
                    )
                    ihave_msgs.append(ihave_msg)
                del peers_to_gossip[peer]

            control_msg = self.pack_control_msgs(ihave_msgs, graft_msgs, prune_msgs)
            await self.emit_control_message(control_msg, peer)

        # Next with PRUNE messages
        for peer, topics in peers_to_prune.items():
            prune_msgs = []
            for topic in topics:
                prune_msg = rpc_pb2.ControlPrune(topicID=topic)
                prune_msgs.append(prune_msg)

            # If there are also IHAVE messages to send to this peer
            if peer in peers_to_gossip:
                ihave_msgs = []
                for topic in peers_to_gossip[peer]:
                    ihave_msg = rpc_pb2.ControlIHave(
                        messageIDs=peers_to_gossip[peer][topic], topicID=topic
                    )
                    ihave_msgs.append(ihave_msg)
                del peers_to_gossip[peer]

            control_msg = self.pack_control_msgs(ihave_msgs, None, prune_msgs)
            await self.emit_control_message(control_msg, peer)

        # Fianlly IHAVE messages
        for peer in peers_to_gossip:
            ihave_msgs = []
            for topic in peers_to_gossip[peer]:
                ihave_msg = rpc_pb2.ControlIHave(
                    messageIDs=peers_to_gossip[peer][topic], topicID=topic
                )
                ihave_msgs.append(ihave_msg)

            control_msg = self.pack_control_msgs(ihave_msgs, None, None)
            await self.emit_control_message(control_msg, peer)

    # Heartbeat
    async def heartbeat(self) -> None:
        """
        Call individual heartbeats.

        Note: the heartbeats are called with awaits because each heartbeat depends on
        the state changes in the preceding heartbeat
        """
        # Start after a delay. Ref: https://github.com/libp2p/go-libp2p-pubsub/blob/01b9825fbee1848751d90a8469e3f5f43bac8466/gossipsub.go#L410  # noqa: E501
        await trio.sleep(self.heartbeat_initial_delay)
        while True:
            # Maintain mesh and keep track of which peers to send GRAFT or PRUNE to
            peers_to_graft, peers_to_prune = self.mesh_heartbeat()
            # Maintain fanout
            self.fanout_heartbeat()
            # Get the peers to send IHAVE to
            peers_to_gossip = self.gossip_heartbeat()
            # Pack GRAFT, PRUNE and IHAVE for the same peer into one control message and
            # send it
            await self._emit_control_msgs(
                peers_to_graft, peers_to_prune, peers_to_gossip
            )

            self.mcache.shift()

            await trio.sleep(self.heartbeat_interval)

    async def direct_connect_heartbeat(self) -> None:
        """
        Connect to direct peers.
        """
        await trio.sleep(self.direct_connect_initial_delay)
        while True:
            for direct_peer in self.direct_peers:
                if self.pubsub is None:
                    raise NoPubsubAttached
                if direct_peer not in self.pubsub.peers:
                    try:
                        await self.pubsub.host.connect(self.direct_peers[direct_peer])
                    except Exception as e:
                        logger.debug(
                            "failed to connect to a direct peer %s: %s",
                            direct_peer,
                            e,
                        )
            await trio.sleep(self.direct_connect_interval)

    def mesh_heartbeat(
        self,
    ) -> tuple[DefaultDict[ID, list[str]], DefaultDict[ID, list[str]]]:
        peers_to_graft: DefaultDict[ID, list[str]] = defaultdict(list)
        peers_to_prune: DefaultDict[ID, list[str]] = defaultdict(list)
        for topic in self.mesh:
            if self.pubsub is None:
                raise NoPubsubAttached
            # Skip if no peers have subscribed to the topic
            if topic not in self.pubsub.peer_topics:
                continue

            num_mesh_peers_in_topic = len(self.mesh[topic])
            if num_mesh_peers_in_topic < self.degree_low:
                # Select D - |mesh[topic]| peers from peers.gossipsub[topic] - mesh[topic]  # noqa: E501
                selected_peers = self._get_in_topic_gossipsub_peers_from_minus(
                    topic, self.degree - num_mesh_peers_in_topic, self.mesh[topic]
                )

                for peer in selected_peers:
                    # Add peer to mesh[topic]
                    self.mesh[topic].add(peer)

                    # Emit GRAFT(topic) control message to peer
                    peers_to_graft[peer].append(topic)

            if num_mesh_peers_in_topic > self.degree_high:
                # Select |mesh[topic]| - D peers from mesh[topic]
                selected_peers = self.select_from_minus(
                    num_mesh_peers_in_topic - self.degree, self.mesh[topic], set()
                )
                for peer in selected_peers:
                    # Remove peer from mesh[topic]
                    self.mesh[topic].discard(peer)

                    # Emit PRUNE(topic) control message to peer
                    peers_to_prune[peer].append(topic)
        return peers_to_graft, peers_to_prune

    def fanout_heartbeat(self) -> None:
        # Note: the comments here are the exact pseudocode from the spec
        for topic in list(self.fanout):
            if (
                self.pubsub is not None
                and topic not in self.pubsub.peer_topics
                and self.time_since_last_publish.get(topic, 0) + self.time_to_live
                < int(time.time())
            ):
                # Remove topic from fanout
                del self.fanout[topic]
            else:
                # Check if fanout peers are still in the topic and remove the ones that are not  # noqa: E501
                # ref: https://github.com/libp2p/go-libp2p-pubsub/blob/01b9825fbee1848751d90a8469e3f5f43bac8466/gossipsub.go#L498-L504  # noqa: E501

                in_topic_fanout_peers: list[ID] = []
                if self.pubsub is not None:
                    in_topic_fanout_peers = [
                        peer
                        for peer in self.fanout[topic]
                        if peer in self.pubsub.peer_topics[topic]
                    ]
                self.fanout[topic] = set(in_topic_fanout_peers)
                num_fanout_peers_in_topic = len(self.fanout[topic])

                # If |fanout[topic]| < D
                if num_fanout_peers_in_topic < self.degree:
                    # Select D - |fanout[topic]| peers from peers.gossipsub[topic] - fanout[topic]  # noqa: E501
                    selected_peers = self._get_in_topic_gossipsub_peers_from_minus(
                        topic,
                        self.degree - num_fanout_peers_in_topic,
                        self.fanout[topic],
                    )
                    # Add the peers to fanout[topic]
                    self.fanout[topic].update(selected_peers)

    def gossip_heartbeat(self) -> DefaultDict[ID, dict[str, list[str]]]:
        peers_to_gossip: DefaultDict[ID, dict[str, list[str]]] = defaultdict(dict)
        for topic in self.mesh:
            msg_ids = self.mcache.window(topic)
            if msg_ids:
                if self.pubsub is None:
                    raise NoPubsubAttached
                # Get all pubsub peers in a topic and only add them if they are
                # gossipsub peers too
                if topic in self.pubsub.peer_topics:
                    # Select D peers from peers.gossipsub[topic]
                    peers_to_emit_ihave_to = (
                        self._get_in_topic_gossipsub_peers_from_minus(
                            topic, self.degree, self.mesh[topic]
                        )
                    )

                    msg_id_strs = [str(msg_id) for msg_id in msg_ids]
                    for peer in peers_to_emit_ihave_to:
                        peers_to_gossip[peer][topic] = msg_id_strs

        # TODO: Refactor and Dedup. This section is the roughly the same as the above.
        # Do the same for fanout, for all topics not already hit in mesh
        for topic in self.fanout:
            msg_ids = self.mcache.window(topic)
            if msg_ids:
                if self.pubsub is None:
                    raise NoPubsubAttached
                # Get all pubsub peers in topic and only add if they are
                # gossipsub peers also
                if topic in self.pubsub.peer_topics:
                    # Select D peers from peers.gossipsub[topic]
                    peers_to_emit_ihave_to = (
                        self._get_in_topic_gossipsub_peers_from_minus(
                            topic, self.degree, self.fanout[topic]
                        )
                    )
                    msg_id_strs = [str(msg) for msg in msg_ids]
                    for peer in peers_to_emit_ihave_to:
                        peers_to_gossip[peer][topic] = msg_id_strs
        return peers_to_gossip

    @staticmethod
    def select_from_minus(
        num_to_select: int, pool: Iterable[Any], minus: Iterable[Any]
    ) -> list[Any]:
        """
        Select at most num_to_select subset of elements from the set
        (pool - minus) randomly.
        :param num_to_select: number of elements to randomly select
        :param pool: list of items to select from (excluding elements in minus)
        :param minus: elements to be excluded from selection pool
        :return: list of selected elements
        """
        # Create selection pool, which is selection_pool = pool - minus
        if minus:
            # Create a new selection pool by removing elements of minus
            selection_pool: list[Any] = [x for x in pool if x not in minus]
        else:
            # Don't create a new selection_pool if we are not subbing anything
            selection_pool = list(pool)

        # If num_to_select > size(selection_pool), then return selection_pool (which has
        # the most possible elements s.t. the number of elements is less than
        # num_to_select)
        if num_to_select >= len(selection_pool):
            return selection_pool

        # Random selection
        selection: list[Any] = random.sample(selection_pool, num_to_select)

        return selection

    def _get_in_topic_gossipsub_peers_from_minus(
        self, topic: str, num_to_select: int, minus: Iterable[ID]
    ) -> list[ID]:
        if self.pubsub is None:
            raise NoPubsubAttached
        gossipsub_peers_in_topic = {
            peer_id
            for peer_id in self.pubsub.peer_topics[topic]
            if self.peer_protocol[peer_id] == PROTOCOL_ID
        }
        return self.select_from_minus(num_to_select, gossipsub_peers_in_topic, minus)

    # RPC handlers

    async def handle_ihave(
        self, ihave_msg: rpc_pb2.ControlIHave, sender_peer_id: ID
    ) -> None:
        """Checks the seen set and requests unknown messages with an IWANT message."""
        if self.pubsub is None:
            raise NoPubsubAttached
        # Get list of all seen (seqnos, from) from the (seqno, from) tuples in
        # seen_messages cache
        seen_seqnos_and_peers = [
            seqno_and_from for seqno_and_from in self.pubsub.seen_messages.cache.keys()
        ]

        # Add all unknown message ids (ids that appear in ihave_msg but not in
        # seen_seqnos) to list of messages we want to request
        # FIXME: Update type of message ID
        msg_ids_wanted: list[Any] = [
            msg_id
            for msg_id in ihave_msg.messageIDs
            if literal_eval(msg_id) not in seen_seqnos_and_peers
        ]

        # Request messages with IWANT message
        if msg_ids_wanted:
            await self.emit_iwant(msg_ids_wanted, sender_peer_id)

    async def handle_iwant(
        self, iwant_msg: rpc_pb2.ControlIWant, sender_peer_id: ID
    ) -> None:
        """
        Forwards all request messages that are present in mcache to the
        requesting peer.
        """
        # FIXME: Update type of message ID
        # FIXME: Find a better way to parse the msg ids
        msg_ids: list[Any] = [literal_eval(msg) for msg in iwant_msg.messageIDs]
        msgs_to_forward: list[rpc_pb2.Message] = []
        for msg_id_iwant in msg_ids:
            # Check if the wanted message ID is present in mcache
            msg: rpc_pb2.Message | None = self.mcache.get(msg_id_iwant)

            # Cache hit
            if msg:
                # Add message to list of messages to forward to requesting peers
                msgs_to_forward.append(msg)

        # Forward messages to requesting peer
        # Should this just be publishing? No, because then the message will forwarded to
        # peers in the topics contained in the messages.
        # We should
        # 1) Package these messages into a single packet
        packet: rpc_pb2.RPC = rpc_pb2.RPC()

        packet.publish.extend(msgs_to_forward)

        # 2) Serialize that packet
        rpc_msg: bytes = packet.SerializeToString()
        if self.pubsub is None:
            raise NoPubsubAttached

        # 3) Get the stream to this peer
        if sender_peer_id not in self.pubsub.peers:
            logger.debug(
                "Fail to responed to iwant request from %s: peer record not exist",
                sender_peer_id,
            )
            return
        peer_stream = self.pubsub.peers[sender_peer_id]

        # 4) And write the packet to the stream
        try:
            await peer_stream.write(encode_varint_prefixed(rpc_msg))
        except StreamClosed:
            logger.debug(
                "Fail to responed to iwant request from %s: stream closed",
                sender_peer_id,
            )
            self.pubsub._handle_dead_peer(sender_peer_id)

    async def handle_graft(
        self, graft_msg: rpc_pb2.ControlGraft, sender_peer_id: ID
    ) -> None:
        topic: str = graft_msg.topicID

        # TODO: complete the remaining logic
        self.do_px

        # Add peer to mesh for topic
        if topic in self.mesh:
            for direct_peer in self.direct_peers:
                if direct_peer == sender_peer_id:
                    logger.warning(
                        "GRAFT: ignoring request from direct peer %s", sender_peer_id
                    )
                    await self.emit_prune(
                        topic, sender_peer_id, do_px=self.do_px, is_unsubscribe=False
                    )
                    return

            if sender_peer_id not in self.mesh[topic]:
                self.mesh[topic].add(sender_peer_id)
        else:
            # Respond with PRUNE if not subscribed to the topic
            await self.emit_prune(
                topic, sender_peer_id, do_px=self.do_px, is_unsubscribe=False
            )

    async def handle_prune(
        self, prune_msg: rpc_pb2.ControlPrune, sender_peer_id: ID
    ) -> None:
        topic: str = prune_msg.topicID

        # Remove peer from mesh for topic
        if topic in self.mesh:
            self.mesh[topic].discard(sender_peer_id)

    # RPC emitters

    def pack_control_msgs(
        self,
        ihave_msgs: list[rpc_pb2.ControlIHave] | None,
        graft_msgs: list[rpc_pb2.ControlGraft] | None,
        prune_msgs: list[rpc_pb2.ControlPrune] | None,
    ) -> rpc_pb2.ControlMessage:
        control_msg: rpc_pb2.ControlMessage = rpc_pb2.ControlMessage()
        if ihave_msgs:
            control_msg.ihave.extend(ihave_msgs)
        if graft_msgs:
            control_msg.graft.extend(graft_msgs)
        if prune_msgs:
            control_msg.prune.extend(prune_msgs)
        return control_msg

    async def emit_ihave(self, topic: str, msg_ids: Any, to_peer: ID) -> None:
        """Emit ihave message, sent to to_peer, for topic and msg_ids."""
        ihave_msg: rpc_pb2.ControlIHave = rpc_pb2.ControlIHave()
        ihave_msg.messageIDs.extend(msg_ids)
        ihave_msg.topicID = topic

        control_msg: rpc_pb2.ControlMessage = rpc_pb2.ControlMessage()
        control_msg.ihave.extend([ihave_msg])

        await self.emit_control_message(control_msg, to_peer)

    async def emit_iwant(self, msg_ids: Any, to_peer: ID) -> None:
        """Emit iwant message, sent to to_peer, for msg_ids."""
        iwant_msg: rpc_pb2.ControlIWant = rpc_pb2.ControlIWant()
        iwant_msg.messageIDs.extend(msg_ids)

        control_msg: rpc_pb2.ControlMessage = rpc_pb2.ControlMessage()
        control_msg.iwant.extend([iwant_msg])

        await self.emit_control_message(control_msg, to_peer)

    async def emit_graft(self, topic: str, id: ID) -> None:
        """Emit graft message, sent to to_peer, for topic."""
        graft_msg: rpc_pb2.ControlGraft = rpc_pb2.ControlGraft()
        graft_msg.topicID = topic

        control_msg: rpc_pb2.ControlMessage = rpc_pb2.ControlMessage()
        control_msg.graft.extend([graft_msg])

        await self.emit_control_message(control_msg, id)

    async def emit_prune(
        self, topic: str, to_peer: ID, do_px: bool, is_unsubscribe: bool
    ) -> None:
<<<<<<< HEAD
    async def emit_prune(self, topic: str, id: ID) -> None:
=======
>>>>>>> 2e361b0c
        """Emit graft message, sent to to_peer, for topic."""
        prune_msg: rpc_pb2.ControlPrune = rpc_pb2.ControlPrune()
        prune_msg.topicID = topic

        back_off_duration = self.back_off
        if is_unsubscribe:
            back_off_duration = self.unsubscribe_back_off

        prune_msg.backoff = back_off_duration

        # TODO: add peers once peerstore changes are complete
        # prune_msg.peers =

        control_msg: rpc_pb2.ControlMessage = rpc_pb2.ControlMessage()
        control_msg.prune.extend([prune_msg])

        await self.emit_control_message(control_msg, id)

    async def emit_control_message(
        self, control_msg: rpc_pb2.ControlMessage, to_peer: ID
    ) -> None:
        if self.pubsub is None:
            raise NoPubsubAttached
        # Add control message to packet
        packet: rpc_pb2.RPC = rpc_pb2.RPC()
        packet.control.CopyFrom(control_msg)

        rpc_msg: bytes = packet.SerializeToString()

        # Get stream for peer from pubsub
        if to_peer not in self.pubsub.peers:
            logger.debug(
                "Fail to emit control message to %s: peer record not exist", to_peer
            )
            return
        peer_stream = self.pubsub.peers[to_peer]

        # Write rpc to stream
        try:
            await peer_stream.write(encode_varint_prefixed(rpc_msg))
        except StreamClosed:
            logger.debug("Fail to emit control message to %s: stream closed", to_peer)
            self.pubsub._handle_dead_peer(to_peer)<|MERGE_RESOLUTION|>--- conflicted
+++ resolved
@@ -145,11 +145,6 @@
             self.direct_peers[direct_peer.peer_id] = direct_peer
         self.direct_connect_interval = direct_connect_interval
         self.direct_connect_initial_delay = direct_connect_initial_delay
-        self.time_since_last_publish = {}
-
-        self.do_px = do_px
-        self.back_off = back_off
-        self.unsubscribe_back_off = unsubscribe_back_off
 
         self.do_px = do_px
         self.back_off = back_off
@@ -830,12 +825,8 @@
         await self.emit_control_message(control_msg, id)
 
     async def emit_prune(
-        self, topic: str, to_peer: ID, do_px: bool, is_unsubscribe: bool
+        self, topic: str, to_peer: ID, do_px: bool = False, is_unsubscribe: bool = False
     ) -> None:
-<<<<<<< HEAD
-    async def emit_prune(self, topic: str, id: ID) -> None:
-=======
->>>>>>> 2e361b0c
         """Emit graft message, sent to to_peer, for topic."""
         prune_msg: rpc_pb2.ControlPrune = rpc_pb2.ControlPrune()
         prune_msg.topicID = topic
@@ -852,7 +843,7 @@
         control_msg: rpc_pb2.ControlMessage = rpc_pb2.ControlMessage()
         control_msg.prune.extend([prune_msg])
 
-        await self.emit_control_message(control_msg, id)
+        await self.emit_control_message(control_msg, to_peer)
 
     async def emit_control_message(
         self, control_msg: rpc_pb2.ControlMessage, to_peer: ID
