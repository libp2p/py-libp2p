--- conflicted
+++ resolved
@@ -213,10 +213,7 @@
         self,
         peer_id: ID,
         protocol_ids: Sequence[TProtocol],
-<<<<<<< HEAD
         negotiate_timeout: int = DEFAULT_NEGOTIATE_TIMEOUT,
-=======
->>>>>>> a01811a4
     ) -> INetStream:
         """
         :param peer_id: peer_id that host is connecting
@@ -230,11 +227,7 @@
             selected_protocol = await self.multiselect_client.select_one_of(
                 list(protocol_ids),
                 MultiselectCommunicator(net_stream),
-<<<<<<< HEAD
-                negotiate_timeout,
-=======
                 self.negotiate_timeout,
->>>>>>> a01811a4
             )
         except MultiselectClientError as error:
             logger.debug("fail to open a stream to peer %s, error=%s", peer_id, error)
