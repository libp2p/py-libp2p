"""
Protocol buffer wrapper classes for Circuit Relay v2.

This module provides wrapper classes for protocol buffer generated objects
to make them easier to work with in type-checked code.
"""

from enum import (
    IntEnum,
)
from typing import (
    Any,
    cast,
)

from .pb.circuit_pb2 import Status as PbStatus


# Define Status codes as an Enum for better type safety and organization
class StatusCode(IntEnum):
    OK = 0
    RESERVATION_REFUSED = 100
    RESOURCE_LIMIT_EXCEEDED = 101
    PERMISSION_DENIED = 102
    CONNECTION_FAILED = 200
    DIAL_REFUSED = 201
    STOP_FAILED = 300
    MALFORMED_MESSAGE = 400


def create_status(code: int = StatusCode.OK, message: str = "") -> PbStatus:
    """
    Create a protocol buffer Status object.

    Parameters
    ----------
    code : int
        The status code
    message : str
        The status message

    Returns
    -------
    PbStatus
        The protocol buffer Status object

    """
    pb_obj = PbStatus()
<<<<<<< HEAD

    # Convert the integer status code to the protobuf enum value type
    # The code field expects PbStatus.Code.ValueType (a NewType wrapper around int)
    # At runtime, protobuf accepts int directly, but type checker requires ValueType
    pb_obj.code = cast(PbStatus.Code.ValueType, int(code))  # type: ignore[assignment,attr-defined]
=======
    pb_obj.code = cast(Any, int(code))
>>>>>>> e74d335a
    pb_obj.message = message

    return pb_obj<|MERGE_RESOLUTION|>--- conflicted
+++ resolved
@@ -9,7 +9,6 @@
     IntEnum,
 )
 from typing import (
-    Any,
     cast,
 )
 
@@ -46,15 +45,11 @@
 
     """
     pb_obj = PbStatus()
-<<<<<<< HEAD
 
     # Convert the integer status code to the protobuf enum value type
     # The code field expects PbStatus.Code.ValueType (a NewType wrapper around int)
     # At runtime, protobuf accepts int directly, but type checker requires ValueType
     pb_obj.code = cast(PbStatus.Code.ValueType, int(code))  # type: ignore[assignment,attr-defined]
-=======
-    pb_obj.code = cast(Any, int(code))
->>>>>>> e74d335a
     pb_obj.message = message
 
     return pb_obj