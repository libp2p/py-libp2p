--- conflicted
+++ resolved
@@ -162,17 +162,9 @@
         self.read_timeout = read_timeout
         self.write_timeout = write_timeout
         self.close_timeout = close_timeout
-<<<<<<< HEAD
-
-        # Ensure we pass the host to the resource manager for crypto operations
-        logger.debug("Creating resource manager with host %s", host.get_id())
-        self.resource_manager = RelayResourceManager(self.limits, self.host)
-
-=======
         self.resource_manager = RelayResourceManager(
             self.limits, self.host.get_peerstore()
         )
->>>>>>> 35889ade
         self._active_relays: dict[ID, tuple[INetStream, INetStream | None]] = {}
         self.event_started = trio.Event()
 
