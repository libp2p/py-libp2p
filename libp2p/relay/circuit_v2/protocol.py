"""
Circuit Relay v2 protocol implementation.

This module implements the Circuit Relay v2 protocol as specified in:
https://github.com/libp2p/specs/blob/master/relay/circuit-v2.md
"""

import logging
import time
from typing import (
    Any,
    Protocol as TypingProtocol,
    cast,
    runtime_checkable,
)

import multiaddr
import trio

from libp2p.abc import (
    IHost,
    INetStream,
)
from libp2p.custom_types import (
    TProtocol,
)
from libp2p.io.abc import (
    ReadWriteCloser,
)
from libp2p.network.connection.raw_connection import (
    RawConnection,
)
from libp2p.peer.envelope import Envelope, unmarshal_envelope
from libp2p.peer.id import (
    ID,
)
from libp2p.peer.peerstore import env_to_send_in_RPC
from libp2p.stream_muxer.mplex.exceptions import (
    MplexStreamEOF,
    MplexStreamReset,
)
from libp2p.tools.async_service import (
    Service,
)
from libp2p.tools.constants import (
    MAX_READ_LEN,
)

from .config import (
    DEFAULT_MAX_CIRCUIT_BYTES,
    DEFAULT_MAX_CIRCUIT_CONNS,
    DEFAULT_MAX_CIRCUIT_DURATION,
    DEFAULT_MAX_RESERVATIONS,
    DEFAULT_PROTOCOL_CLOSE_TIMEOUT,
    DEFAULT_PROTOCOL_READ_TIMEOUT,
    DEFAULT_PROTOCOL_WRITE_TIMEOUT,
)
from .pb.circuit_pb2 import (
    HopMessage,
    Limit,
    Reservation,
    Status as PbStatus,
    StopMessage,
)
from .protocol_buffer import (
    StatusCode,
    create_status,
)
from .resources import (
    RelayLimits,
    RelayResourceManager,
)
from .utils import maybe_consume_signed_record

logger = logging.getLogger("libp2p.relay.circuit_v2")

PROTOCOL_ID = TProtocol("/libp2p/circuit/relay/2.0.0")
STOP_PROTOCOL_ID = TProtocol("/libp2p/circuit/relay/2.0.0/stop")


# Default limits for relay resources
DEFAULT_RELAY_LIMITS = RelayLimits(
    duration=DEFAULT_MAX_CIRCUIT_DURATION,
    data=DEFAULT_MAX_CIRCUIT_BYTES,
    max_circuit_conns=DEFAULT_MAX_CIRCUIT_CONNS,
    max_reservations=DEFAULT_MAX_RESERVATIONS,
)

# Stream operation timeouts
STREAM_READ_TIMEOUT = 15  # seconds
STREAM_WRITE_TIMEOUT = 15  # seconds
STREAM_CLOSE_TIMEOUT = 10  # seconds
MAX_READ_RETRIES = 3  # Balanced retries to handle temporary issues


# Extended interfaces for type checking
@runtime_checkable
class IHostWithStreamHandlers(TypingProtocol):
    """Extended host interface with stream handler methods."""

    def remove_stream_handler(self, protocol_id: TProtocol) -> None:
        """Remove a stream handler for a protocol."""
        ...


@runtime_checkable
class INetStreamWithExtras(TypingProtocol):
    """Extended net stream interface with additional methods."""

    def get_remote_peer_id(self) -> ID:
        """Get the remote peer ID."""
        ...

    def is_open(self) -> bool:
        """Check if the stream is open."""
        ...

    def is_closed(self) -> bool:
        """Check if the stream is closed."""
        ...


class CircuitV2Protocol(Service):
    """
    CircuitV2Protocol implements the Circuit Relay v2 protocol.

    This protocol allows peers to establish connections through relay nodes
    when direct connections are not possible (e.g., due to NAT).
    """

    def __init__(
        self,
        host: IHost,
        limits: RelayLimits | None = None,
        allow_hop: bool = False,
        read_timeout: int = DEFAULT_PROTOCOL_READ_TIMEOUT,
        write_timeout: int = DEFAULT_PROTOCOL_WRITE_TIMEOUT,
        close_timeout: int = DEFAULT_PROTOCOL_CLOSE_TIMEOUT,
    ) -> None:
        """
        Initialize a Circuit Relay v2 protocol instance.

        Parameters
        ----------
        host : IHost
            The libp2p host instance
        limits : RelayLimits | None
            Resource limits for the relay
        allow_hop : bool
            Whether to allow this node to act as a relay
        read_timeout : int
            Timeout for stream read operations, in seconds
        write_timeout : int
            Timeout for stream write operations, in seconds
        close_timeout : int
            Timeout for stream close operations, in seconds

        """
        self.host = host
        self.limits = limits or DEFAULT_RELAY_LIMITS
        self.allow_hop = allow_hop
        self.read_timeout = read_timeout
        self.write_timeout = write_timeout
        self.close_timeout = close_timeout
        self.resource_manager = RelayResourceManager(
            self.limits, self.host.get_peerstore()
        )
        self._active_relays: dict[ID, tuple[INetStream, INetStream | None]] = {}
        self.event_started = trio.Event()

    async def run(self, *, task_status: Any = trio.TASK_STATUS_IGNORED) -> None:
        """Run the protocol service."""
        try:
            # Register protocol handlers
            if self.allow_hop:
                logger.debug("Registering stream handlers for relay protocol")
                self.host.set_stream_handler(PROTOCOL_ID, self._handle_hop_stream)

            self.host.set_stream_handler(STOP_PROTOCOL_ID, self._handle_stop_stream)
            print("Stream handlers registered successfully")

            # Signal that we're ready
            self.event_started.set()
            task_status.started()
            logger.debug("Protocol service started")

            # Wait for service to be stopped
            await self.manager.wait_finished()
        finally:
            # Clean up any active relay connections
            for src_stream, dst_stream in self._active_relays.values():
                await self._close_stream(src_stream)
                await self._close_stream(dst_stream)
            self._active_relays.clear()

            # Unregister protocol handlers
            if self.allow_hop:
                try:
                    if hasattr(self.host, "remove_stream_handler"):
                        host_with_handlers = cast(IHostWithStreamHandlers, self.host)
                        host_with_handlers.remove_stream_handler(PROTOCOL_ID)
                        host_with_handlers.remove_stream_handler(STOP_PROTOCOL_ID)
                except Exception as e:
                    logger.error("Error unregistering stream handlers: %s", str(e))

    async def _close_stream(self, stream: INetStream | None) -> None:
        """Helper function to safely close a stream."""
        if stream is None:
            return

        try:
            with trio.fail_after(self.close_timeout):
                await stream.close()
        except Exception:
            try:
                await stream.reset()
            except Exception:
                pass

    async def _read_stream_with_retry(
        self,
        stream: INetStream,
        max_retries: int = MAX_READ_RETRIES,
    ) -> bytes | None:
        """
        Helper function to read from a stream with retries.

        Parameters
        ----------
        stream : INetStream
            The stream to read from
        max_retries : int
            Maximum number of read retries

        Returns
        -------
        Optional[bytes]
            The data read from the stream, or None if the stream is closed/reset

        Raises
        ------
        trio.TooSlowError
            If read timeout occurs after all retries
        Exception
            For other unexpected errors

        """
        retries = 0
        last_error: Any = None
        backoff_time = 0.2

        while retries < max_retries:
            try:
                logger.debug(
                    " Attempting to read from stream (attempt %d/%d)",
                    retries + 1,
                    max_retries,
                )
                data = await stream.read(MAX_READ_LEN)
                if not data:  # EOF
                    logger.debug("Stream EOF detected")
                    return None

                logger.debug("Successfully read %d bytes from stream", len(data))
                return data
            except trio.WouldBlock:
                # Just retry immediately if we would block
                retries += 1
                logger.debug(
                    "Stream would block (attempt %d/%d), retrying...",
                    retries,
                    max_retries,
                )
                await trio.sleep(backoff_time * retries)
                continue
            except (MplexStreamEOF, MplexStreamReset):
                # Stream closed/reset - no point retrying
                logger.debug("Stream closed/reset during read")
                return None
            except trio.TooSlowError as e:
                last_error = e
                logger.debug(
                    "Read timeout (attempt %d/%d), retrying...", retries, max_retries
                )
                if retries < max_retries:
                    await trio.sleep(backoff_time * retries)
                continue
            except Exception as e:
                logger.error("Unexpected error reading from stream: %s", str(e))
                last_error = e
                retries += 1
                if retries < max_retries:
                    await trio.sleep(backoff_time * retries)
                    continue
                raise

        if last_error:
            if isinstance(last_error, trio.TooSlowError):
                logger.error("Read timed out after %d retries", max_retries)
            raise last_error

        return None

    async def _handle_hop_stream(self, stream: INetStream) -> None:
        """
        Handle incoming HOP streams.

        This handler processes relay requests from other peers.
        """
        logger.debug("=== HOP STREAM HANDLER CALLED ===")
        remote_peer_id = stream.muxed_conn.peer_id
        remote_id = str(remote_peer_id)
        try:
            # Try to get peer ID first
            # try:
            #     # This block always fail
            #     stream_with_peer_id = cast(INetStreamWithExtras, stream)
            #     remote_peer_id = stream_with_peer_id.get_remote_peer_id()
            #     remote_id = str(remote_peer_id)
            # except Exception:
            #     # Fall back to address if peer ID not available
            #     remote_addr = stream.get_remote_address()
            #     remote_id = f"peer at {remote_addr}"
            #     if remote_addr else "unknown peer"

            logger.debug("Handling hop stream from %s", remote_id)

            # Handle multiple messages on the same stream with proper timeout handling
            while True:
                # First, handle the read timeout gracefully
                try:
                    with trio.fail_after(STREAM_READ_TIMEOUT * 2):
                        msg_bytes = await stream.read(1024)
                        if not msg_bytes:
                            # EOF - stream closed normally
                            logger.debug(
                                f"Stream EOF from {remote_id} - connection closed"
                            )
                            break
                except trio.TooSlowError:
                    logger.error(f"Timeout reading from hop stream from {remote_id}")
                    # Create a proto Status directly
                    pb_status = PbStatus()
                    pb_status.code = PbStatus.Code.CONNECTION_FAILED
                    pb_status.message = "Stream read timeout"
                    signed_envelope, _ = env_to_send_in_RPC(self.host)

                    response = HopMessage(
                        type=HopMessage.STATUS,
                        status=pb_status,
                        senderRecord=signed_envelope,
                    )
                    try:
                        await stream.write(response.SerializeToString())
                        await trio.sleep(0.5)
                    except Exception:
                        pass  # Stream might be closed, ignore write errors
                    break
                except (trio.ClosedResourceError, trio.BrokenResourceError) as e:
                    # Stream closed or broken - this is normal during cleanup
                    logger.debug(f"Stream closed from {remote_id}: {e}")
                    break
                except Exception as e:
                    error_msg = str(e) if str(e) else f"{type(e).__name__}"
                    logger.debug(
                        f"Error reading from hop stream from {remote_id}: {error_msg}"
                    )
                    # Only send error response if stream is still writable
                    try:
                        pb_status = PbStatus()
                        pb_status.code = PbStatus.Code.MALFORMED_MESSAGE
                        pb_status.message = f"Read error: {error_msg}"
                        signed_envelope, _ = env_to_send_in_RPC(self.host)
                        response = HopMessage(
                            type=HopMessage.STATUS,
                            status=pb_status,
                            senderRecord=signed_envelope,
                        )
                        await stream.write(response.SerializeToString())
                        await trio.sleep(0.5)
                    except Exception:
                        # Stream might be closed, ignore write errors
                        pass
                    break
                # Parse the message
                try:
                    hop_msg = HopMessage()
                    hop_msg.ParseFromString(msg_bytes)
                except Exception as e:
                    logger.error(f"Error parsing hop message from {remote_id}: {e}")

                    pb_status = PbStatus()
                    pb_status.code = PbStatus.Code.MALFORMED_MESSAGE
                    pb_status.message = f"Parse error: {str(e)}"
                    signed_envelope, _ = env_to_send_in_RPC(self.host)
                    response = HopMessage(
                        type=HopMessage.STATUS,
                        status=pb_status,
                        senderRecord=signed_envelope,
                    )
                    await stream.write(response.SerializeToString())
                    await trio.sleep(0.5)
                    continue
                if hop_msg.HasField("senderRecord"):
                    if not maybe_consume_signed_record(
                        hop_msg, self.host, remote_peer_id
                    ):
                        logger.error("Received invalid sender-records. Closing stream")
                        await self._close_stream(stream)
                        return

                # Process based on message type
                if hop_msg.type == HopMessage.RESERVE:
                    await self._handle_reserve(stream, hop_msg)
                elif hop_msg.type == HopMessage.CONNECT:
                    await self._handle_connect(stream, hop_msg)
                else:
                    logger.error(
                        f"Invalid message type {hop_msg.type} from {remote_id}"
                    )
                    peer_envelope = self.host.get_peerstore().get_peer_record(
                        self.host.get_id()
                    )
                    await self._send_status(
                        stream,
                        StatusCode.MALFORMED_MESSAGE,
                        f"Invalid message type: {hop_msg.type}",
                        peer_envelope,
                    )
                    continue
        except Exception as e:
            logger.error(
                f"Unexpected error handling hop stream from {remote_id}: {str(e)}"
            )
            try:
                # Send a nice error response using _send_status method
                peer_envelope = self.host.get_peerstore().get_peer_record(
                    self.host.get_id()
                )
                await self._send_status(
                    stream,
                    StatusCode.MALFORMED_MESSAGE,
                    f"Internal error: {str(e)}",
                    peer_envelope,
                )
            except Exception as e2:
                logger.error(f"Failed to send error response to {remote_id}: {str(e2)}")

    async def _handle_stop_stream(self, stream: INetStream) -> None:
        """
        Handle incoming STOP streams.

        This handler processes incoming relay connections from the destination side.
        """
        remote_peer_id = stream.muxed_conn.peer_id

        try:
            # Read the incoming message with timeout
            with trio.fail_after(STREAM_READ_TIMEOUT):
                msg_bytes = await stream.read(1024)
                stop_msg = StopMessage()
                stop_msg.ParseFromString(msg_bytes)

            if stop_msg.HasField("senderRecord"):
                if not maybe_consume_signed_record(stop_msg, self.host, remote_peer_id):
                    logger.error("Received invalid senderRecord. Closing stream")
                    await self._close_stream(stream)
                    return

            if stop_msg.type != StopMessage.CONNECT:
                # Use direct attribute access to create status object for error response
                relay_envelope_bytes, _ = env_to_send_in_RPC(self.host)
                relay_envelope = unmarshal_envelope(relay_envelope_bytes)
                await self._send_stop_status(
                    stream,
                    StatusCode.MALFORMED_MESSAGE,
                    "Invalid message type",
                    relay_envelope,
                )
                await self._close_stream(stream)
                return

            # Get the source peer's SPR to send to destination
            src_peer_id = ID(stop_msg.peer)
            src_peer_envelope = self.host.get_peerstore().get_peer_record(src_peer_id)

            # Get the destination peer's SPR to send to source
            dst_peer_id = stream.muxed_conn.peer_id
            _ = self.host.get_peerstore().get_peer_record(dst_peer_id)

            await self._send_stop_status(
                stream,
                StatusCode.OK,
                "Connection established",
                src_peer_envelope,
            )

            await self.handle_incoming_connection(stream, stop_msg.peer)
        except trio.TooSlowError:
            logger.error("Timeout reading from stop stream")
            relay_envelope_bytes, _ = env_to_send_in_RPC(self.host)
            relay_envelope = unmarshal_envelope(relay_envelope_bytes)
            await self._send_stop_status(
                stream,
                StatusCode.CONNECTION_FAILED,
                "Stream read timeout",
                relay_envelope,
            )
            await self._close_stream(stream)
        except Exception as e:
            logger.error("Error handling stop stream: %s", str(e))
            try:
                relay_envelope_bytes, _ = env_to_send_in_RPC(self.host)
                relay_envelope = unmarshal_envelope(relay_envelope_bytes)
                await self._send_stop_status(
                    stream,
                    StatusCode.MALFORMED_MESSAGE,
                    str(e),
                    relay_envelope,
                )
                await self._close_stream(stream)
            except Exception:
                pass

    async def handle_incoming_connection(
        self,
        stream: INetStream,
        remote_peer_id: bytes,
    ) -> None:
        """
        Handle an incoming relay connection.

        Parameters
        ----------
        stream : INetStream
            The incoming stream
        remote_peer_id : ID
            The remote peer's ID

        Raises
        ------
        ConnectionError
            If the connection cannot be established

        """
        try:
            # Create raw connection
            raw_conn = RawConnection(stream=stream, initiator=False)
            ma = multiaddr.Multiaddr(remote_peer_id)
            await self.host.upgrade_inbound_connection(raw_conn, ma)

        except Exception as e:
            await stream.close()
            raise ConnectionError(f"Failed to handle incoming connection: {str(e)}")

    async def _handle_reserve(self, stream: INetStream, msg: HopMessage) -> None:
        """Handle a reservation request."""
        peer_id = None
        signed_envelope = None
        try:
            peer_id = ID(msg.peer)
            logger.debug("Handling reservation request from peer %s", peer_id)
            signed_envelope_bytes, _ = env_to_send_in_RPC(self.host)
            signed_envelope = unmarshal_envelope(signed_envelope_bytes)

            # Check if peer already has a reservation
            if self.resource_manager.has_reservation(peer_id):
                logger.debug("Peer %s already has a reservation — refreshing", peer_id)
                ttl = self.resource_manager.refresh_reservation(peer_id)
                status_code = StatusCode.OK
                status_msg_text = "Reservation refreshed"
            else:
                # Check if we can accept more reservations
                if not self.resource_manager.can_accept_reservation(peer_id):
                    logger.debug("Reservation limit exceeded for peer %s", peer_id)
                    # Send status message with STATUS type
                    status = create_status(
                        code=StatusCode.RESOURCE_LIMIT_EXCEEDED,
                        message="Reservation limit exceeded",
                    )

<<<<<<< HEAD
                status_msg = HopMessage(
                    type=HopMessage.STATUS,
                    status=status,
                    senderRecord=signed_envelope.marshal_envelope(),
                )
                status_msg.status.code = status.code
                status_msg.status.message = status.message

                await stream.write(status_msg.SerializeToString())
                return
=======
                    status_msg = HopMessage(
                        type=HopMessage.STATUS,
                        status=status,
                        senderRecord=signed_envelope.marshal_envelope(),
                    )
                    await stream.write(status_msg.SerializeToString())
                    return
>>>>>>> a720fed2

                # Accept reservation
                logger.debug("Accepting new reservation from peer %s", peer_id)
                ttl = self.resource_manager.reserve(peer_id)
                status_code = StatusCode.OK
                status_msg_text = "Reservation accepted"

            # Send reservation success response
            with trio.fail_after(self.write_timeout):
                status = create_status(code=status_code, message=status_msg_text)

                response = HopMessage(
                    type=HopMessage.STATUS,
                    status=status,
                    reservation=Reservation(
                        expire=int(time.time() + ttl),
                        voucher=b"",  # We don't use vouchers yet
                        signature=b"",  # We don't use signatures yet
                    ),
                    limit=Limit(
                        duration=self.limits.duration,
                        data=self.limits.data,
                    ),
                    senderRecord=signed_envelope.marshal_envelope(),
                )

                # Log the response message details for debugging
                logger.debug(
                    f"Sending reservation response: type={response.type},",
                    "status={getattr(response.status, 'code', 'unknown')}, ttl={ttl}",
                )
                await stream.write(response.SerializeToString())
                # Add a small wait to ensure the message is fully sent
                await trio.sleep(0.1)

                logger.debug("Reservation response sent successfully")

        except Exception as e:
            logger.error("Error handling reservation request: %s", str(e))
            if cast(INetStreamWithExtras, stream).is_open():
                try:
                    # Send error response
                    await self._send_status(
                        stream,
                        StatusCode.CONNECTION_FAILED,
                        f"Failed to process reservation: {str(e)}",
                        signed_envelope,
                    )
                except Exception as send_err:
                    logger.error("Failed to send error response: %s", str(send_err))
        # finally:
        #     # Always close the stream when done with reservation
        #     try:
        #         with trio.fail_after(STREAM_CLOSE_TIMEOUT):
        #             await stream.close()
        #     except Exception as close_err:
        #         logger.error("Error closing stream: %s", str(close_err))

    async def _handle_connect(self, stream: INetStream, msg: HopMessage) -> None:
        """Handle a connect request."""
        peer_id = ID(msg.peer)
        source_addr = stream.muxed_conn.peer_id
        logger.debug("Handling CONNECT request for peer %s", peer_id)
        dst_stream: INetStream | None = None

        # Verify reservation if provided
        if msg.HasField("reservation"):
            if not self.resource_manager.verify_reservation(
                source_addr, msg.reservation
            ):
                relay_envelope_bytes, _ = env_to_send_in_RPC(self.host)
                relay_envelope = unmarshal_envelope(relay_envelope_bytes)
                await self._send_status(
                    stream,
                    StatusCode.PERMISSION_DENIED,
                    "Invalid reservation",
                    relay_envelope,
                )
                await stream.reset()
                return

        # Check resource limits
        if not self.resource_manager.can_accept_connection(peer_id=source_addr):
            relay_envelope_bytes, _ = env_to_send_in_RPC(self.host)
            relay_envelope = unmarshal_envelope(relay_envelope_bytes)
            await self._send_status(
                stream,
                StatusCode.RESOURCE_LIMIT_EXCEEDED,
                "Connection limit exceeded",
                relay_envelope,
            )
            await stream.reset()
            return

        try:
            # Store the source stream with properly typed None
            self._active_relays[source_addr] = (stream, None)
            logger.debug("Stored source stream for peer %s", source_addr)

            # Try to connect to the destination with timeout
            with trio.fail_after(STREAM_READ_TIMEOUT):
                logger.debug("Attempting to connect to destination %s", peer_id)
                dst_stream = await self.host.new_stream(peer_id, [STOP_PROTOCOL_ID])
                if not dst_stream:
                    raise ConnectionError("Could not connect to destination")
                logger.debug("Successfully connected to destination %s", peer_id)

                # Get remote peer's signed_peer_record and send to the destination peer
                # _ = cast(INetStreamWithExtras, stream).get_remote_peer_id()

                # Get relay's SPR to send in the STOP CONNECT message
                relay_envelope_bytes, _ = env_to_send_in_RPC(self.host)

                # Send STOP CONNECT message
                stop_msg = StopMessage(
                    type=StopMessage.CONNECT,
                    peer=source_addr.to_bytes(),
                    senderRecord=relay_envelope_bytes,
                )

                await dst_stream.write(stop_msg.SerializeToString())

                # Wait for response from destination
                resp_bytes = await dst_stream.read(1024)
                resp = StopMessage()
                resp.ParseFromString(resp_bytes)

                if resp.HasField("senderRecord"):
                    if not maybe_consume_signed_record(resp, self.host, peer_id):
                        logger.error(
                            "Received invalid signed-records from destination. "
                            "Closing stream"
                        )
                        await self._close_stream(stream)
                        return

                # Handle status attributes from the response
                if resp.HasField("status"):
                    # Get code and message attributes with defaults
                    status_code = getattr(resp.status, "code", StatusCode.OK)
                    # Get message with default
                    status_msg = getattr(resp.status, "message", "Unknown error")
                else:
                    status_code = StatusCode.OK
                    status_msg = "No status provided"

                if status_code != StatusCode.OK:
                    raise ConnectionError(
                        f"Destination rejected connection: {status_msg}"
                    )

            # Update active relays with destination stream
            self._active_relays[peer_id] = (stream, dst_stream)

            # Update reservation connection count
            reservation = self.resource_manager._reservations.get(peer_id)
            if reservation:
                reservation.active_connections += 1

            # Get destination peer's SPR to send to source
            signed_envelope = self.host.get_peerstore().get_peer_record(peer_id)

            # Send success status
            logger.debug("Sending OK status to source")
            await self._send_status(
                stream,
                StatusCode.OK,
                "Connection established",
                signed_envelope,
            )

            # Start relaying data
            async with trio.open_nursery() as nursery:
                nursery.start_soon(self._relay_data, stream, dst_stream, source_addr)
                nursery.start_soon(self._relay_data, dst_stream, stream, peer_id)

        except (trio.TooSlowError, ConnectionError) as e:
            logger.error("Error establishing relay connection: %s", str(e))
            logger.debug("Sending CONNECTION_FAILED status to source")
            relay_envelope_bytes, _ = env_to_send_in_RPC(self.host)
            relay_envelope = unmarshal_envelope(relay_envelope_bytes)
            await self._send_status(
                stream,
                StatusCode.CONNECTION_FAILED,
                str(e),
                relay_envelope,
            )
            if peer_id in self._active_relays:
                del self._active_relays[peer_id]
            # Clean up reservation connection count on failure
            reservation = self.resource_manager._reservations.get(peer_id)
            if reservation:
                reservation.active_connections -= 1
            await stream.reset()
            if dst_stream:
                await dst_stream.reset()
        except Exception as e:
            logger.error("Unexpected error in connect handler: %s", str(e))
            relay_envelope_bytes, _ = env_to_send_in_RPC(self.host)
            relay_envelope = unmarshal_envelope(relay_envelope_bytes)
            await self._send_status(
                stream,
                StatusCode.CONNECTION_FAILED,
                "Internal error",
                relay_envelope,
            )
            if peer_id in self._active_relays:
                del self._active_relays[peer_id]
            await stream.reset()
            if dst_stream:
                await dst_stream.reset()

    async def _relay_data(
        self,
        src_stream: INetStream,
        dst_stream: INetStream,
        peer_id: ID,
    ) -> None:
        """
        Relay data between two streams.

        Parameters
        ----------
        src_stream : INetStream
            Source stream to read from
        dst_stream : INetStream
            Destination stream to write to
        peer_id : ID
            ID of the peer being relayed

        """
        try:
            while True:
                # Read data with retries
                data = await self._read_stream_with_retry(src_stream)
                if not data:
                    logger.info("Source stream closed/reset")
                    break

                # Write data with timeout
                try:
                    with trio.fail_after(self.write_timeout):
                        await dst_stream.write(data)
                except trio.TooSlowError:
                    logger.error("Timeout writing to destination stream")
                    break
                except Exception as e:
                    logger.error("Error writing to destination stream: %s", str(e))
                    break

                # Update resource usage
                reservation = self.resource_manager._reservations.get(peer_id)
                if reservation:
                    reservation.data_used += len(data)
                    if reservation.data_used >= reservation.limits.data:
                        logger.warning("Data limit exceeded for peer %s", peer_id)
                        await self._send_status(
                            src_stream,
                            StatusCode.RESOURCE_LIMIT_EXCEEDED,
                            "Resource limit exceeded",
                        )
                        break

        except Exception as e:
            logger.error(f"Error relaying data: {e}")
        finally:
            # Clean up streams and remove from active relays
            # Only reset streams once to avoid double-reset issues
            if peer_id in self._active_relays:
                src_stream_cleanup, dst_stream_cleanup = self._active_relays[peer_id]
                await self._close_stream(src_stream_cleanup)
                await self._close_stream(dst_stream_cleanup)
                del self._active_relays[peer_id]

    async def _send_status(
        self,
        stream: ReadWriteCloser,
        code: int,
        message: str,
        envelope: Envelope | None = None,
    ) -> None:
        """Send a status message."""
        try:
            logger.debug("Sending status message with code %s: %s", code, message)
            with trio.fail_after(STREAM_WRITE_TIMEOUT):
                # Create a proto Status directly
                pb_status = PbStatus()
                pb_status.code = cast(
                    Any, int(code)
                )  # Cast to Any to avoid type errors
                pb_status.message = message

                # Send destination records to source in case of HOP status OK message
                status_msg = HopMessage(
                    type=HopMessage.STATUS,
                )
                status_msg.status.code = pb_status.code
                status_msg.status.message = pb_status.message
                if envelope is not None:
                    status_msg.senderRecord = envelope.marshal_envelope()

                msg_bytes = status_msg.SerializeToString()
                logger.debug("Status message serialized (%d bytes)", len(msg_bytes))

                await stream.write(msg_bytes)
                logger.debug("Status message sent successfully")
        except trio.TooSlowError:
            logger.error(
                "Timeout sending status message: code=%s, message=%s", code, message
            )
        except Exception as e:
            logger.error("Error sending status message: %s", str(e))

    async def _send_stop_status(
        self,
        stream: ReadWriteCloser,
        code: int,
        message: str,
        senderRecord: Envelope | None = None,
    ) -> None:
        """Send a status message on a STOP stream."""
        try:
            logger.debug("Sending stop status message with code %s: %s", code, message)
            with trio.fail_after(STREAM_WRITE_TIMEOUT):
                # Create a proto Status directly
                pb_status = PbStatus()
                pb_status.code = cast(
                    Any, int(code)
                )  # Cast to Any to avoid type errors
                pb_status.message = message

                status_msg = StopMessage(
                    type=StopMessage.STATUS,
                )
                status_msg.status.code = pb_status.code
                status_msg.status.message = pb_status.message

                if senderRecord is not None:
                    status_msg.senderRecord = senderRecord.marshal_envelope()

                await stream.write(status_msg.SerializeToString())
        except Exception as e:
            logger.error("Error sending stop status message: %s", str(e))<|MERGE_RESOLUTION|>--- conflicted
+++ resolved
@@ -579,7 +579,6 @@
                         message="Reservation limit exceeded",
                     )
 
-<<<<<<< HEAD
                 status_msg = HopMessage(
                     type=HopMessage.STATUS,
                     status=status,
@@ -590,15 +589,6 @@
 
                 await stream.write(status_msg.SerializeToString())
                 return
-=======
-                    status_msg = HopMessage(
-                        type=HopMessage.STATUS,
-                        status=status,
-                        senderRecord=signed_envelope.marshal_envelope(),
-                    )
-                    await stream.write(status_msg.SerializeToString())
-                    return
->>>>>>> a720fed2
 
                 # Accept reservation
                 logger.debug("Accepting new reservation from peer %s", peer_id)
