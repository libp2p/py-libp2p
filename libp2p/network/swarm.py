from collections.abc import (
    Awaitable,
    Callable,
)
import logging
import random
from typing import TYPE_CHECKING, Any, cast

if TYPE_CHECKING:
    from libp2p.network.connection.swarm_connection import SwarmConn

from multiaddr import (
    Multiaddr,
)
import trio

from libp2p.abc import (
    IListener,
    IMuxedConn,
    INetConn,
    INetStream,
    INetworkService,
    INotifee,
    IPeerStore,
    IRawConnection,
    ITransport,
)
from libp2p.custom_types import (
    StreamHandlerFn,
)
from libp2p.io.abc import (
    ReadWriteCloser,
)
from libp2p.network.config import ConnectionConfig, RetryConfig
from libp2p.peer.id import (
    ID,
)
from libp2p.peer.peerstore import (
    PeerStoreError,
)
from libp2p.rcmgr.manager import ResourceManager
<<<<<<< HEAD
from libp2p.tools.anyio_service import (
=======
from libp2p.security.pnet.protector import new_protected_conn
from libp2p.tools.async_service import (
>>>>>>> f505fcb1
    Service,
)
from libp2p.transport.exceptions import (
    MuxerUpgradeFailure,
    OpenConnectionError,
    SecurityUpgradeFailure,
)
from libp2p.transport.quic.config import QUICTransportConfig
from libp2p.transport.quic.connection import QUICConnection
from libp2p.transport.quic.transport import QUICTransport
from libp2p.transport.upgrader import (
    TransportUpgrader,
)

from ..exceptions import (
    MultiError,
)
from .connection.raw_connection import (
    RawConnection,
)

# SwarmConn is imported conditionally above
from .exceptions import (
    SwarmException,
)

logger = logging.getLogger("libp2p.network.swarm")


def create_default_stream_handler(network: INetworkService) -> StreamHandlerFn:
    async def stream_handler(stream: INetStream) -> None:
        await network.get_manager().wait_finished()

    return stream_handler


class Swarm(Service, INetworkService):
    self_id: ID
    peerstore: IPeerStore
    upgrader: TransportUpgrader
    transport: ITransport
    connections: dict[ID, list[INetConn]]
    listeners: dict[str, IListener]
    common_stream_handler: StreamHandlerFn
    listener_nursery: trio.Nursery | None
    event_listener_nursery_created: trio.Event

    notifees: list[INotifee]

    # Enhanced: New configuration
    retry_config: RetryConfig
    connection_config: ConnectionConfig | QUICTransportConfig
    _round_robin_index: dict[ID, int]
    _resource_manager: ResourceManager | None

    def __init__(
        self,
        peer_id: ID,
        peerstore: IPeerStore,
        upgrader: TransportUpgrader,
        transport: ITransport,
        retry_config: RetryConfig | None = None,
        connection_config: ConnectionConfig | QUICTransportConfig | None = None,
        psk: str | None = None,
    ):
        self.self_id = peer_id
        self.peerstore = peerstore
        self.upgrader = upgrader
        self.transport = transport
        self.psk = psk

        # Enhanced: Initialize retry and connection configuration
        self.retry_config = retry_config or RetryConfig()
        self.connection_config = connection_config or ConnectionConfig()

        # Enhanced: Initialize connections as 1:many mapping
        self.connections = {}
        self.listeners = dict()

        # Create Notifee array
        self.notifees = []

        self.common_stream_handler = create_default_stream_handler(self)

        self.listener_nursery = None
        self.event_listener_nursery_created = trio.Event()

        # Load balancing state
        self._round_robin_index = {}
        self._resource_manager = None

    def set_resource_manager(self, resource_manager: ResourceManager | None) -> None:
        """Attach a ResourceManager to wire connection/stream scopes."""
        self._resource_manager = resource_manager

    async def run(self) -> None:
        async with trio.open_nursery() as nursery:
            # Create a nursery for listener tasks.
            self.listener_nursery = nursery

            # Set background nursery BEFORE setting the event
            # This ensures transports have the nursery when they check
            if isinstance(self.transport, QUICTransport):
                self.transport.set_background_nursery(nursery)
                self.transport.set_swarm(self)
            elif hasattr(self.transport, "set_background_nursery"):
                # WebSocket transport also needs background nursery
                # for connection management
                self.transport.set_background_nursery(nursery)  # type: ignore[attr-defined]

            # Now set the event after nursery is set on transport
            self.event_listener_nursery_created.set()

            try:
                await self.manager.wait_finished()
            finally:
                # The service ended. Cancel listener tasks.
                nursery.cancel_scope.cancel()
                # Indicate that the nursery has been cancelled.
                self.listener_nursery = None

    def get_peer_id(self) -> ID:
        return self.self_id

    def set_stream_handler(self, stream_handler: StreamHandlerFn) -> None:
        self.common_stream_handler = stream_handler

    def get_connections(self, peer_id: ID | None = None) -> list[INetConn]:
        """
        Get connections for peer (like JS getConnections, Go ConnsToPeer).

        Parameters
        ----------
        peer_id : ID | None
            The peer ID to get connections for. If None, returns all connections.

        Returns
        -------
        list[INetConn]
            List of connections to the specified peer, or all connections
            if peer_id is None.

        """
        if peer_id is not None:
            return self.connections.get(peer_id, [])

        # Return all connections from all peers
        all_conns = []
        for conns in self.connections.values():
            all_conns.extend(conns)
        return all_conns

    def get_connections_map(self) -> dict[ID, list[INetConn]]:
        """
        Get all connections map (like JS getConnectionsMap).

        Returns
        -------
        dict[ID, list[INetConn]]
            The complete mapping of peer IDs to their connection lists.

        """
        return self.connections.copy()

    def get_connection(self, peer_id: ID) -> INetConn | None:
        """
        Get single connection for backward compatibility.

        Parameters
        ----------
        peer_id : ID
            The peer ID to get a connection for.

        Returns
        -------
        INetConn | None
            The first available connection, or None if no connections exist.

        """
        conns = self.get_connections(peer_id)
        return conns[0] if conns else None

    async def dial_peer(self, peer_id: ID) -> list[INetConn]:
        """
        Try to create connections to peer_id with enhanced retry logic.

        :param peer_id: peer if we want to dial
        :raises SwarmException: raised when an error occurs
        :return: list of muxed connections
        """
        # Check if we already have connections
        existing_connections = self.get_connections(peer_id)
        if existing_connections:
            logger.debug(f"Reusing existing connections to peer {peer_id}")
            return existing_connections

        logger.debug("attempting to dial peer %s", peer_id)

        try:
            # Get peer info from peer store
            addrs = self.peerstore.addrs(peer_id)
        except PeerStoreError as error:
            raise SwarmException(f"No known addresses to peer {peer_id}") from error

        if not addrs:
            raise SwarmException(f"No known addresses to peer {peer_id}")

        connections = []
        exceptions: list[SwarmException] = []

        # Enhanced: Try all known addresses with retry logic
        for multiaddr in addrs:
            try:
                connection = await self._dial_with_retry(multiaddr, peer_id)
                connections.append(connection)

                # Limit number of connections per peer
                if len(connections) >= self.connection_config.max_connections_per_peer:
                    break

            except SwarmException as e:
                exceptions.append(e)
                logger.debug(
                    "encountered swarm exception when trying to connect to %s, "
                    "trying next address...",
                    multiaddr,
                    exc_info=e,
                )

        if not connections:
            # Tried all addresses, raising exception.
            raise SwarmException(
                f"unable to connect to {peer_id}, no addresses established a "
                "successful connection (with exceptions)"
            ) from MultiError(exceptions)

        return connections

    async def _dial_with_retry(self, addr: Multiaddr, peer_id: ID) -> INetConn:
        """
        Enhanced: Dial with retry logic and exponential backoff.

        :param addr: the address to dial
        :param peer_id: the peer we want to connect to
        :raises SwarmException: raised when all retry attempts fail
        :return: network connection
        """
        last_exception = None

        for attempt in range(self.retry_config.max_retries + 1):
            try:
                return await self._dial_addr_single_attempt(addr, peer_id)
            except Exception as e:
                last_exception = e
                if attempt < self.retry_config.max_retries:
                    delay = self._calculate_backoff_delay(attempt)
                    logger.debug(
                        f"Connection attempt {attempt + 1} failed, "
                        f"retrying in {delay:.2f}s: {e}"
                    )
                    await trio.sleep(delay)
                else:
                    logger.debug(f"All {self.retry_config.max_retries} attempts failed")

        # Convert the last exception to SwarmException for consistency
        if last_exception is not None:
            if isinstance(last_exception, SwarmException):
                raise last_exception
            else:
                raise SwarmException(
                    f"Failed to connect after {self.retry_config.max_retries} attempts"
                ) from last_exception

        # This should never be reached, but mypy requires it
        raise SwarmException("Unexpected error in retry logic")

    def _calculate_backoff_delay(self, attempt: int) -> float:
        """
        Enhanced: Calculate backoff delay with jitter to prevent thundering herd.

        :param attempt: the current attempt number (0-based)
        :return: delay in seconds
        """
        delay = min(
            self.retry_config.initial_delay
            * (self.retry_config.backoff_multiplier**attempt),
            self.retry_config.max_delay,
        )

        # Add jitter to prevent synchronized retries
        jitter = delay * self.retry_config.jitter_factor
        return delay + random.uniform(-jitter, jitter)

    async def _dial_addr_single_attempt(self, addr: Multiaddr, peer_id: ID) -> INetConn:
        """
        Enhanced: Single attempt to dial an address (extracted from original dial_addr).

        :param addr: the address we want to connect with
        :param peer_id: the peer we want to connect to
        :raises SwarmException: raised when an error occurs
        :return: network connection
        """
        # Optional pre-upgrade admission on outbound using endpoint from multiaddr
        pre_scope = None
        if self._resource_manager is not None:
            try:
                ep = None
                try:
                    ep = addr.value_for_protocol("ip4")
                except Exception:
                    ep = None
                pre_scope = self._resource_manager.open_connection(None, endpoint_ip=ep)
                if pre_scope is None:
                    raise SwarmException("Connection denied by resource manager")
            except Exception as e:
                # Fail-open if rate/cidr checks error; keep pre_scope None
                if isinstance(e, SwarmException):
                    raise
                pre_scope = None

        # Dial peer (connection to peer does not yet exist)
        # Transport dials peer (gets back a raw conn)
        try:
            addr = Multiaddr(f"{addr}/p2p/{peer_id}")
            raw_conn = await self.transport.dial(addr)

            # Enable PNET if psk is provvided
            if self.psk is not None:
                raw_conn = new_protected_conn(raw_conn, self.psk)
        except OpenConnectionError as error:
            logger.debug("fail to dial peer %s over base transport", peer_id)
            # Release pre-upgrade scope on failure
            try:
                if pre_scope is not None and hasattr(pre_scope, "close"):
                    pre_scope.close()  # type: ignore[call-arg]
            except Exception:
                pass
            raise SwarmException(
                f"fail to open connection to peer {peer_id}"
            ) from error

        if isinstance(self.transport, QUICTransport) and isinstance(
            raw_conn, IMuxedConn
        ):
            logger.info(
                "Skipping upgrade for QUIC, QUIC connections are already multiplexed"
            )
            swarm_conn = await self.add_conn(raw_conn)
            return swarm_conn

        logger.debug("dialed peer %s over base transport", peer_id)
        swarm_conn = await self.upgrade_outbound_raw_conn(raw_conn, peer_id, pre_scope)

        logger.debug("successfully dialed peer %s", peer_id)

        return swarm_conn

    async def upgrade_outbound_raw_conn(
        self, raw_conn: IRawConnection, peer_id: ID, pre_scope: Any = None
    ) -> "SwarmConn":
        """
        Secure the outgoing raw connection and upgrade it to a multiplexed connection.

        :param raw_conn: the raw connection to upgrade
        :param peer_id: the peer this connection is to
        :raises SwarmException: raised when security or muxer upgrade fails
        :return: network connection with security and multiplexing established
        """
        # Per, https://discuss.libp2p.io/t/multistream-security/130, we first secure
        # the conn and then mux the conn
        try:
            secured_conn = await self.upgrader.upgrade_security(raw_conn, True, peer_id)
        except SecurityUpgradeFailure as error:
            logger.error("failed to upgrade security for peer %s: %s", peer_id, error)
            await raw_conn.close()
            raise SwarmException(
                f"failed to upgrade security for peer {peer_id}: {error}"
            ) from error

        logger.debug("upgraded security for peer %s", peer_id)

        try:
            muxed_conn = await self.upgrader.upgrade_connection(secured_conn, peer_id)
        except MuxerUpgradeFailure as error:
            logger.debug("failed to upgrade mux for peer %s", peer_id)
            await secured_conn.close()
            raise SwarmException(f"failed to upgrade mux for peer {peer_id}") from error

        logger.debug("upgraded mux for peer %s", peer_id)

        # Pass endpoint IP to resource manager for outbound
        if self._resource_manager is not None:
            try:
                ep = None
                if hasattr(secured_conn, "get_remote_address"):
                    _endpoint = secured_conn.get_remote_address()
                    if _endpoint is not None:
                        ep = _endpoint[0]
                conn_scope = self._resource_manager.open_connection(
                    peer_id, endpoint_ip=ep
                )
                if conn_scope is None:
                    await secured_conn.close()
                    # Release pre-upgrade scope
                    try:
                        if pre_scope is not None and hasattr(pre_scope, "close"):
                            pre_scope.close()  # type: ignore[call-arg]
                            pre_scope = None
                    except Exception:
                        pass
                    raise SwarmException("Connection denied by resource manager")
                try:
                    setattr(muxed_conn, "_resource_scope", conn_scope)
                except Exception:
                    pass
                # Release pre-upgrade scope after acquiring real scope
                try:
                    if pre_scope is not None and hasattr(pre_scope, "close"):
                        pre_scope.close()  # type: ignore[call-arg]
                        pre_scope = None
                except Exception:
                    pass
            except Exception:
                pass

        swarm_conn = await self.add_conn(muxed_conn)
        logger.debug("successfully dialed peer %s", peer_id)
        return swarm_conn

    async def dial_addr(self, addr: Multiaddr, peer_id: ID) -> INetConn:
        """
        Enhanced: Try to create a connection to peer_id with addr using retry logic.

        :param addr: the address we want to connect with
        :param peer_id: the peer we want to connect to
        :raises SwarmException: raised when an error occurs
        :return: network connection
        """
        return await self._dial_with_retry(addr, peer_id)

    async def new_stream(self, peer_id: ID) -> INetStream:
        """
        Enhanced: Create a new stream with load balancing across multiple connections.

        :param peer_id: peer_id of destination
        :raises SwarmException: raised when an error occurs
        :return: net stream instance
        """
        logger.debug("attempting to open a stream to peer %s", peer_id)

        # Check resource manager for stream limits
        if self._resource_manager is not None:
            from libp2p.rcmgr import Direction

            if not self._resource_manager.acquire_stream(
                str(peer_id), Direction.OUTBOUND
            ):
                logger.warning("Stream limit exceeded for peer %s", peer_id)
                raise SwarmException("Stream limit exceeded")

        # Get existing connections or dial new ones
        connections = self.get_connections(peer_id)
        if not connections:
            connections = await self.dial_peer(peer_id)

        # Load balancing strategy at interface level
        connection = self._select_connection(connections, peer_id)

        if isinstance(self.transport, QUICTransport) and connection is not None:
            conn = cast("SwarmConn", connection)
            try:
                stream = await conn.new_stream()
                logger.debug("successfully opened a stream to peer %s", peer_id)
                return stream
            except Exception:
                # Release stream resource on failure
                if self._resource_manager is not None:
                    self._resource_manager.release_stream(
                        str(peer_id), Direction.OUTBOUND
                    )
                raise

        try:
            net_stream = await connection.new_stream()
            logger.debug("successfully opened a stream to peer %s", peer_id)
            return net_stream
        except Exception as e:
            logger.debug(f"Failed to create stream on connection: {e}")
            # Release stream resource on failure
            if self._resource_manager is not None:
                self._resource_manager.release_stream(str(peer_id), Direction.OUTBOUND)

            # Try other connections if available
            for other_conn in connections:
                if other_conn != connection:
                    try:
                        # Re-acquire stream resource for alternative connection
                        if self._resource_manager is not None:
                            if not self._resource_manager.acquire_stream(
                                str(peer_id), Direction.OUTBOUND
                            ):
                                continue

                        net_stream = await other_conn.new_stream()
                        logger.debug(
                            f"Successfully opened a stream to peer {peer_id} "
                            "using alternative connection"
                        )
                        return net_stream
                    except Exception:
                        # Release stream resource on failure
                        if self._resource_manager is not None:
                            self._resource_manager.release_stream(
                                str(peer_id), Direction.OUTBOUND
                            )
                        continue

            # All connections failed, raise exception
            raise SwarmException(f"Failed to create stream to peer {peer_id}") from e

    def _select_connection(self, connections: list[INetConn], peer_id: ID) -> INetConn:
        """
        Select connection based on load balancing strategy.

        Parameters
        ----------
        connections : list[INetConn]
            List of available connections.
        peer_id : ID
            The peer ID for round-robin tracking.
        strategy : str
            Load balancing strategy ("round_robin", "least_loaded", etc.).

        Returns
        -------
        INetConn
            Selected connection.

        """
        if not connections:
            raise ValueError("No connections available")

        strategy = self.connection_config.load_balancing_strategy

        if strategy == "round_robin":
            # Simple round-robin selection
            if peer_id not in self._round_robin_index:
                self._round_robin_index[peer_id] = 0

            index = self._round_robin_index[peer_id] % len(connections)
            self._round_robin_index[peer_id] += 1
            return connections[index]

        elif strategy == "least_loaded":
            # Find connection with least streams
            return min(connections, key=lambda c: len(c.get_streams()))

        else:
            # Default to first connection
            return connections[0]

    async def listen(self, *multiaddrs: Multiaddr) -> bool:
        """
        :param multiaddrs: one or many multiaddrs to start listening on
        :return: true if at least one success

        For each multiaddr

          - Check if a listener for multiaddr exists already
          - If listener already exists, continue
          - Otherwise:

              - Capture multiaddr in conn handler
              - Have conn handler delegate to stream handler
              - Call listener listen with the multiaddr
              - Map multiaddr to listener
        """
        logger.debug(f"Swarm.listen called with multiaddrs: {multiaddrs}")
        # We need to wait until `self.listener_nursery` is created.
        logger.debug("Starting to listen")
        await self.event_listener_nursery_created.wait()

        success_count = 0
        for maddr in multiaddrs:
            logger.debug(f"Swarm.listen processing multiaddr: {maddr}")
            if str(maddr) in self.listeners:
                logger.debug(f"Swarm.listen: listener already exists for {maddr}")
                success_count += 1
                continue

            async def conn_handler(
                read_write_closer: ReadWriteCloser, maddr: Multiaddr = maddr
            ) -> None:
                # No need to upgrade QUIC Connection
                if isinstance(self.transport, QUICTransport):
                    try:
                        quic_conn = cast(QUICConnection, read_write_closer)
                        await self.add_conn(quic_conn)
                        peer_id = quic_conn.peer_id
                        logger.debug(
                            f"successfully opened quic connection to peer {peer_id}"
                        )
                        # NOTE: This is a intentional barrier to prevent from the
                        # handler exiting and closing the connection.
                        await self.manager.wait_finished()
                    except Exception:
                        await read_write_closer.close()
                    return

                raw_conn = RawConnection(read_write_closer, False)
                await self.upgrade_inbound_raw_conn(raw_conn, maddr)
                # NOTE: This is a intentional barrier to prevent from the handler
                # exiting and closing the connection.
                await self.manager.wait_finished()

            try:
                # Success
                logger.debug(f"Swarm.listen: creating listener for {maddr}")
                listener = self.transport.create_listener(conn_handler)
                logger.debug(f"Swarm.listen: listener created for {maddr}")
                self.listeners[str(maddr)] = listener
                # TODO: `listener.listen` is not bounded with nursery. If we want to be
                #   I/O agnostic, we should change the API.
                if self.listener_nursery is None:
                    raise SwarmException("swarm instance hasn't been run")
                assert self.listener_nursery is not None  # For type checker
                logger.debug(f"Swarm.listen: calling listener.listen for {maddr}")
                await listener.listen(maddr, self.listener_nursery)
                logger.debug(f"Swarm.listen: listener.listen completed for {maddr}")

                # Call notifiers since event occurred
                await self.notify_listen(maddr)

                success_count += 1
                logger.debug("successfully started listening on: %s", maddr)
            except OSError:
                # Failed. Continue looping.
                logger.debug("fail to listen on: %s", maddr)

        # Return true if at least one address succeeded
        return success_count > 0

    async def upgrade_inbound_raw_conn(
        self, raw_conn: IRawConnection, maddr: Multiaddr
    ) -> IMuxedConn:
        """
        Secure the inbound raw connection and upgrade it to a multiplexed connection.

        :param raw_conn: the inbound raw connection to upgrade
        :raises SwarmException: raised when security or muxer upgrade fails
        :return: network connection with security and multiplexing established
        """
        # Enable PNET is psk is provided
        if self.psk is not None:
            raw_conn = new_protected_conn(raw_conn, self.psk)

        # secure the conn and then mux the conn
        try:
            secured_conn = await self.upgrader.upgrade_security(raw_conn, False)
        except SecurityUpgradeFailure as error:
            logger.error("failed to upgrade security for peer at %s", maddr)
            await raw_conn.close()
            raise SwarmException(
                f"failed to upgrade security for peer at {maddr}"
            ) from error
        peer_id = secured_conn.get_remote_peer()

        try:
            muxed_conn = await self.upgrader.upgrade_connection(secured_conn, peer_id)
        except MuxerUpgradeFailure as error:
            logger.error("fail to upgrade mux for peer %s", peer_id)
            await secured_conn.close()
            raise SwarmException(f"fail to upgrade mux for peer {peer_id}") from error
        logger.debug("upgraded mux for peer %s", peer_id)
        # Optional pre-upgrade admission using ResourceManager
        pre_scope = None
        if self._resource_manager is not None:
            try:
                endpoint_ip = None
                if hasattr(raw_conn, "get_remote_address"):
                    ra = raw_conn.get_remote_address()
                    if ra is not None:
                        endpoint_ip = ra[0]
                # Perform a preliminary connection admission to guard early
                pre_scope = self._resource_manager.open_connection(
                    None, endpoint_ip=endpoint_ip
                )
                if pre_scope is None:
                    # Denied before upgrade; close socket and return early
                    await raw_conn.close()
                    return None  # type: ignore[return-value]
            except Exception:
                # Fail-open on admission errors; guard later in add_conn
                pre_scope = None
        # Pass endpoint IP to resource manager, if available
        if self._resource_manager is not None:
            try:
                ep = None
                if hasattr(secured_conn, "get_remote_address"):
                    _endpoint = secured_conn.get_remote_address()
                    if _endpoint is not None:
                        ep = _endpoint[0]
                # open_connection will enforce cidr/rate if configured
                conn_scope = self._resource_manager.open_connection(
                    peer_id, endpoint_ip=ep
                )
                if conn_scope is None:
                    await secured_conn.close()
                    raise SwarmException("Connection denied by resource manager")
                # Store on muxed_conn if possible for cleanup propagation
                try:
                    setattr(muxed_conn, "_resource_scope", conn_scope)
                except Exception:
                    pass
                # Release any pre-upgrade scope now that we have a real scope
                try:
                    if pre_scope is not None and hasattr(pre_scope, "close"):
                        pre_scope.close()  # type: ignore[call-arg]
                        pre_scope = None
                except Exception:
                    pass
            except Exception:
                # Let add_conn perform final guard if needed
                pass

        await self.add_conn(muxed_conn)
        logger.debug("successfully opened connection to peer %s", peer_id)

        return muxed_conn

    async def close(self) -> None:
        """
        Close the swarm instance and cleanup resources.
        """
        # Check if manager exists before trying to stop it
        if hasattr(self, "_manager") and self._manager is not None:
            await self._manager.stop()
        else:
            # Perform alternative cleanup if the manager isn't initialized
            # Close all connections manually
            if hasattr(self, "connections"):
                for peer_id, conns in list(self.connections.items()):
                    for conn in conns:
                        await conn.close()

                # Clear connection tracking dictionary
                self.connections.clear()

            # Close all listeners
            if hasattr(self, "listeners"):
                for maddr_str, listener in self.listeners.items():
                    await listener.close()
                    # Notify about listener closure
                    try:
                        multiaddr = Multiaddr(maddr_str)
                        await self.notify_listen_close(multiaddr)
                    except Exception as e:
                        logger.warning(
                            f"Failed to notify listen_close for {maddr_str}: {e}"
                        )
                self.listeners.clear()

            # Close the transport if it exists and has a close method
            if hasattr(self, "transport") and self.transport is not None:
                # Check if transport has close method before calling it
                if hasattr(self.transport, "close"):
                    await self.transport.close()  # type: ignore
                # Ignoring the type above since `transport` may not have a close method
                # and we have already checked it with hasattr

        logger.debug("swarm successfully closed")

    async def close_peer(self, peer_id: ID) -> None:
        """
        Close all connections to the specified peer.

        Parameters
        ----------
        peer_id : ID
            The peer ID to close connections for.

        """
        connections = self.get_connections(peer_id)
        if not connections:
            return

        # Close all connections
        for connection in connections:
            try:
                await connection.close()
            except Exception as e:
                logger.warning(f"Error closing connection to {peer_id}: {e}")

        # Release stream resources for this peer
        if self._resource_manager is not None:
            # Release all streams for this peer (both inbound and outbound)
            # Note: This is a simplified approach - in a real implementation,
            # we would track individual streams and release them specifically
            logger.debug("Releasing stream resources for peer %s", peer_id)

        # Remove from connections dict
        self.connections.pop(peer_id, None)

        logger.debug("successfully close the connection to peer %s", peer_id)

    async def add_conn(self, muxed_conn: IMuxedConn) -> "SwarmConn":
        """
        Add a `IMuxedConn` to `Swarm` as a `SwarmConn`, notify "connected",
        and start to monitor the connection for its new streams and
        disconnection.
        """
        # Apply resource manager checks to ALL connection types (TCP, WebSocket, QUIC)
        conn_scope = None
        if self._resource_manager is not None:
            try:
                # Extract peer_id from any muxed connection type
                peer_id_for_scope = muxed_conn.peer_id
                conn_scope = self._resource_manager.open_connection(
                    peer_id=peer_id_for_scope,
                )
                if conn_scope is None:
                    # Resource manager denied the connection.
                    # Keep the message concise so it fits within the
                    # project's line-length limit.
                    raise SwarmException(
                        "Connection denied by resource manager: resource limit exceeded"
                    )
                # QUICConnection provides a hook to set scope and ensure cleanup
                if hasattr(muxed_conn, "set_resource_scope"):
                    # Type ignore: we've checked the attribute exists
                    muxed_conn.set_resource_scope(conn_scope)  # type: ignore
            except Exception as e:
                # If resource guard denies, close connection and rethrow
                try:
                    await muxed_conn.close()
                except Exception:
                    pass
                raise SwarmException(f"Connection denied by resource manager: {e}")

        from .connection.swarm_connection import SwarmConn

        swarm_conn = SwarmConn(
            muxed_conn,
            self,
        )

        # For non-QUIC connections, set the resource scope on SwarmConn
        if conn_scope is not None and not hasattr(muxed_conn, "set_resource_scope"):
            swarm_conn.set_resource_scope(conn_scope)  # type: ignore
        logger.debug("Swarm::add_conn | starting muxed connection")
        muxed_type = type(muxed_conn)
        muxed_peer_id = muxed_conn.peer_id
        logger.debug(
            f"Swarm::add_conn | muxed_conn type: {muxed_type}, peer_id: {muxed_peer_id}"
        )
        self.manager.run_task(muxed_conn.start)
        logger.debug(
            f"Swarm::add_conn | waiting for event_started for peer {muxed_conn.peer_id}"
        )
        await muxed_conn.event_started.wait()
        logger.debug(
            f"Swarm::add_conn | event_started received for peer {muxed_conn.peer_id}"
        )
        # For QUIC connections, also verify connection is established
        if isinstance(muxed_conn, QUICConnection):
            if not muxed_conn.is_established:
                await muxed_conn._connected_event.wait()
        logger.debug("Swarm::add_conn | starting swarm connection")
        self.manager.run_task(swarm_conn.start)
        await swarm_conn.event_started.wait()

        # Add to connections dict with deduplication
        peer_id = muxed_conn.peer_id
        if peer_id not in self.connections:
            self.connections[peer_id] = []

        # Check for duplicate connections by comparing the underlying muxed connection
        for existing_conn in self.connections[peer_id]:
            if existing_conn.muxed_conn == muxed_conn:
                logger.debug(f"Connection already exists for peer {peer_id}")
                # existing_conn is a SwarmConn since it's stored in the connections list
                return existing_conn  # type: ignore[return-value]

        self.connections[peer_id].append(swarm_conn)

        # Trim if we exceed max connections
        max_conns = self.connection_config.max_connections_per_peer
        if len(self.connections[peer_id]) > max_conns:
            self._trim_connections(peer_id)

        # Call notifiers since event occurred
        await self.notify_connected(swarm_conn)
        return swarm_conn

    def _trim_connections(self, peer_id: ID) -> None:
        """
        Remove oldest connections when limit is exceeded.
        """
        connections = self.connections[peer_id]
        if len(connections) <= self.connection_config.max_connections_per_peer:
            return

        # Sort by creation time and remove oldest
        # For now, just keep the most recent connections
        max_conns = self.connection_config.max_connections_per_peer
        connections_to_remove = connections[:-max_conns]

        for conn in connections_to_remove:
            logger.debug(f"Trimming old connection for peer {peer_id}")
            trio.lowlevel.spawn_system_task(self._close_connection_async, conn)

        # Keep only the most recent connections
        max_conns = self.connection_config.max_connections_per_peer
        self.connections[peer_id] = connections[-max_conns:]

    async def _close_connection_async(self, connection: INetConn) -> None:
        """Close a connection asynchronously."""
        try:
            await connection.close()
        except Exception as e:
            logger.warning(f"Error closing connection: {e}")

    def remove_conn(self, swarm_conn: "SwarmConn") -> None:
        """
        Simply remove the connection from Swarm's records, without closing
        the connection.
        """
        peer_id = swarm_conn.muxed_conn.peer_id

        if peer_id in self.connections:
            self.connections[peer_id] = [
                conn for conn in self.connections[peer_id] if conn != swarm_conn
            ]
            if not self.connections[peer_id]:
                del self.connections[peer_id]

    # Notifee

    def register_notifee(self, notifee: INotifee) -> None:
        """
        :param notifee: object implementing Notifee interface
        :return: true if notifee registered successfully, false otherwise
        """
        self.notifees.append(notifee)

    async def notify_opened_stream(self, stream: INetStream) -> None:
        async with trio.open_nursery() as nursery:
            for notifee in self.notifees:
                nursery.start_soon(notifee.opened_stream, self, stream)

    async def notify_connected(self, conn: INetConn) -> None:
        async with trio.open_nursery() as nursery:
            for notifee in self.notifees:
                nursery.start_soon(notifee.connected, self, conn)

    async def notify_disconnected(self, conn: INetConn) -> None:
        async with trio.open_nursery() as nursery:
            for notifee in self.notifees:
                nursery.start_soon(notifee.disconnected, self, conn)

    async def notify_listen(self, multiaddr: Multiaddr) -> None:
        async with trio.open_nursery() as nursery:
            for notifee in self.notifees:
                nursery.start_soon(notifee.listen, self, multiaddr)

    async def notify_closed_stream(self, stream: INetStream) -> None:
        async with trio.open_nursery() as nursery:
            for notifee in self.notifees:
                nursery.start_soon(notifee.closed_stream, self, stream)

    async def notify_listen_close(self, multiaddr: Multiaddr) -> None:
        async with trio.open_nursery() as nursery:
            for notifee in self.notifees:
                nursery.start_soon(notifee.listen_close, self, multiaddr)

    # Generic notifier used by NetStream._notify_closed
    async def notify_all(self, notifier: Callable[[INotifee], Awaitable[None]]) -> None:
        async with trio.open_nursery() as nursery:
            for notifee in self.notifees:
                nursery.start_soon(notifier, notifee)

    # Backward compatibility properties
    @property
    def connections_legacy(self) -> dict[ID, INetConn]:
        """
        Legacy 1:1 mapping for backward compatibility.

        Returns
        -------
        dict[ID, INetConn]
            Legacy mapping with only the first connection per peer.

        """
        legacy_conns = {}
        for peer_id, conns in self.connections.items():
            if conns:
                legacy_conns[peer_id] = conns[0]
        return legacy_conns<|MERGE_RESOLUTION|>--- conflicted
+++ resolved
@@ -39,14 +39,10 @@
     PeerStoreError,
 )
 from libp2p.rcmgr.manager import ResourceManager
-<<<<<<< HEAD
 from libp2p.tools.anyio_service import (
-=======
+    Service,
+)
 from libp2p.security.pnet.protector import new_protected_conn
-from libp2p.tools.async_service import (
->>>>>>> f505fcb1
-    Service,
-)
 from libp2p.transport.exceptions import (
     MuxerUpgradeFailure,
     OpenConnectionError,
