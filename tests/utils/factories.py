--- conflicted
+++ resolved
@@ -740,12 +740,8 @@
         px_peers_count: int = GOSSIPSUB_PARAMS.px_peers_count,
         prune_back_off: int = GOSSIPSUB_PARAMS.prune_back_off,
         unsubscribe_back_off: int = GOSSIPSUB_PARAMS.unsubscribe_back_off,
-<<<<<<< HEAD
-        flood_publish: bool = GOSSIPSUB_PARAMS.flood_publish,
-=======
         score_params: ScoreParams | None = None,
         max_idontwant_messages: int = 10,
->>>>>>> c0dedaae
         security_protocol: TProtocol | None = None,
         muxer_opt: TMuxerOptions | None = None,
         msg_id_constructor: None
@@ -770,12 +766,8 @@
                 px_peers_count=px_peers_count,
                 prune_back_off=prune_back_off,
                 unsubscribe_back_off=unsubscribe_back_off,
-<<<<<<< HEAD
-                flood_publish=flood_publish,
-=======
                 score_params=score_params,
                 max_idontwant_messages=max_idontwant_messages,
->>>>>>> c0dedaae
             )
         else:
             gossipsubs = GossipsubFactory.create_batch(
@@ -794,12 +786,8 @@
                 px_peers_count=px_peers_count,
                 prune_back_off=prune_back_off,
                 unsubscribe_back_off=unsubscribe_back_off,
-<<<<<<< HEAD
-                flood_publish=flood_publish,
-=======
                 score_params=score_params,
                 max_idontwant_messages=max_idontwant_messages,
->>>>>>> c0dedaae
             )
 
         async with cls._create_batch_with_router(
