from collections.abc import (
    AsyncIterator,
    Sequence,
)
from contextlib import (
    AsyncExitStack,
    asynccontextmanager,
)
from typing import (
    Any,
    Callable,
    cast,
)

import factory
from multiaddr import (
    Multiaddr,
)
import trio

from libp2p import (
    generate_new_rsa_identity,
    generate_peer_id_from,
)
from libp2p.abc import (
    IHost,
    INetStream,
    IPeerRouting,
    IPubsubRouter,
    IRawConnection,
    ISecureConn,
    ISecureTransport,
)
from libp2p.crypto.ed25519 import create_new_key_pair as create_ed25519_key_pair
from libp2p.crypto.keys import (
    KeyPair,
    PrivateKey,
)
from libp2p.crypto.secp256k1 import create_new_key_pair as create_secp256k1_key_pair
from libp2p.custom_types import (
    TMuxerOptions,
    TProtocol,
    TSecurityOptions,
)
from libp2p.host.basic_host import (
    BasicHost,
)
from libp2p.host.routed_host import (
    RoutedHost,
)
from libp2p.io.abc import (
    ReadWriteCloser,
)
from libp2p.network.connection.raw_connection import (
    RawConnection,
)
from libp2p.network.connection.swarm_connection import (
    SwarmConn,
)
from libp2p.network.swarm import (
    Swarm,
)
from libp2p.peer.id import (
    ID,
)
from libp2p.peer.peerinfo import (
    PeerInfo,
)
from libp2p.peer.peerstore import (
    PeerStore,
)
from libp2p.pubsub.floodsub import (
    FloodSub,
)
from libp2p.pubsub.gossipsub import (
    GossipSub,
)
import libp2p.pubsub.pb.rpc_pb2 as rpc_pb2
from libp2p.pubsub.pubsub import (
    Pubsub,
    get_peer_and_seqno_msg_id,
)
from libp2p.security.insecure.transport import (
    PLAINTEXT_PROTOCOL_ID,
    InsecureTransport,
)
from libp2p.security.noise.messages import (
    NoiseHandshakePayload,
    make_handshake_payload_sig,
)
from libp2p.security.noise.transport import PROTOCOL_ID as NOISE_PROTOCOL_ID
from libp2p.security.noise.transport import Transport as NoiseTransport
import libp2p.security.secio.transport as secio
from libp2p.stream_muxer.mplex.mplex import (
    MPLEX_PROTOCOL_ID,
    Mplex,
)
from libp2p.stream_muxer.mplex.mplex_stream import (
    MplexStream,
)
<<<<<<< HEAD
from libp2p.tools.anyio_service import (
    background_anyio_service,
=======
from libp2p.stream_muxer.yamux.yamux import (
    Yamux,
    YamuxStream,
)
from libp2p.tools.async_service import (
    background_trio_service,
>>>>>>> 67ca1d77
)
from libp2p.tools.constants import (
    FLOODSUB_PROTOCOL_ID,
    GOSSIPSUB_PARAMS,
    GOSSIPSUB_PROTOCOL_ID,
    LISTEN_MADDR,
)
from libp2p.tools.utils import (
    connect,
    connect_swarm,
)
from libp2p.transport.tcp.tcp import (
    TCP,
)
from libp2p.transport.upgrader import (
    TransportUpgrader,
)

DEFAULT_SECURITY_PROTOCOL_ID = PLAINTEXT_PROTOCOL_ID


def default_key_pair_factory() -> KeyPair:
    return generate_new_rsa_identity()


class IDFactory(factory.Factory):
    class Meta:
        model = ID

    peer_id_bytes = factory.LazyFunction(
        lambda: generate_peer_id_from(default_key_pair_factory())
    )


def initialize_peerstore_with_our_keypair(self_id: ID, key_pair: KeyPair) -> PeerStore:
    peer_store = PeerStore()
    peer_store.add_key_pair(self_id, key_pair)
    return peer_store


def noise_static_key_factory() -> PrivateKey:
    return create_ed25519_key_pair().private_key


def noise_handshake_payload_factory() -> NoiseHandshakePayload:
    libp2p_keypair = create_secp256k1_key_pair()
    noise_static_privkey = noise_static_key_factory()
    return NoiseHandshakePayload(
        libp2p_keypair.public_key,
        make_handshake_payload_sig(
            libp2p_keypair.private_key, noise_static_privkey.get_public_key()
        ),
    )


def plaintext_transport_factory(key_pair: KeyPair) -> ISecureTransport:
    return InsecureTransport(key_pair)


def secio_transport_factory(key_pair: KeyPair) -> ISecureTransport:
    return secio.Transport(key_pair)


def noise_transport_factory(key_pair: KeyPair) -> ISecureTransport:
    return NoiseTransport(
        libp2p_keypair=key_pair,
        noise_privkey=noise_static_key_factory(),
        early_data=None,
        with_noise_pipes=False,
    )


def security_options_factory_factory(
    protocol_id: TProtocol = None,
) -> Callable[[KeyPair], TSecurityOptions]:
    if protocol_id is None:
        protocol_id = DEFAULT_SECURITY_PROTOCOL_ID

    def security_options_factory(key_pair: KeyPair) -> TSecurityOptions:
        transport_factory: Callable[[KeyPair], ISecureTransport]
        if protocol_id == PLAINTEXT_PROTOCOL_ID:
            transport_factory = plaintext_transport_factory
        elif protocol_id == secio.ID:
            transport_factory = secio_transport_factory
        elif protocol_id == NOISE_PROTOCOL_ID:
            transport_factory = noise_transport_factory
        else:
            raise Exception(f"security transport {protocol_id} is not supported")
        return {protocol_id: transport_factory(key_pair)}

    return security_options_factory


def mplex_transport_factory() -> TMuxerOptions:
    return {MPLEX_PROTOCOL_ID: Mplex}


def default_mplex_muxer_transport_factory() -> TMuxerOptions:
    return mplex_transport_factory()


def yamux_transport_factory() -> TMuxerOptions:
    return {cast(TProtocol, "/yamux/1.0.0"): Yamux}


def default_muxer_transport_factory() -> TMuxerOptions:
    return yamux_transport_factory()


@asynccontextmanager
async def raw_conn_factory(
    nursery: trio.Nursery,
) -> AsyncIterator[tuple[IRawConnection, IRawConnection]]:
    conn_0 = None
    conn_1 = None
    event = trio.Event()

    async def tcp_stream_handler(stream: ReadWriteCloser) -> None:
        nonlocal conn_1
        conn_1 = RawConnection(stream, initiator=False)
        event.set()
        await trio.sleep_forever()

    tcp_transport = TCP()
    listener = tcp_transport.create_listener(tcp_stream_handler)
    await listener.listen(LISTEN_MADDR, nursery)
    listening_maddr = listener.get_addrs()[0]
    conn_0 = await tcp_transport.dial(listening_maddr)
    await event.wait()
    yield conn_0, conn_1


@asynccontextmanager
async def noise_conn_factory(
    nursery: trio.Nursery,
) -> AsyncIterator[tuple[ISecureConn, ISecureConn]]:
    local_transport = cast(
        NoiseTransport, noise_transport_factory(create_secp256k1_key_pair())
    )
    remote_transport = cast(
        NoiseTransport, noise_transport_factory(create_secp256k1_key_pair())
    )

    local_secure_conn: ISecureConn = None
    remote_secure_conn: ISecureConn = None

    async def upgrade_local_conn() -> None:
        nonlocal local_secure_conn
        local_secure_conn = await local_transport.secure_outbound(
            local_conn, remote_transport.local_peer
        )

    async def upgrade_remote_conn() -> None:
        nonlocal remote_secure_conn
        remote_secure_conn = await remote_transport.secure_inbound(remote_conn)

    async with raw_conn_factory(nursery) as conns:
        local_conn, remote_conn = conns
        async with trio.open_nursery() as nursery:
            nursery.start_soon(upgrade_local_conn)
            nursery.start_soon(upgrade_remote_conn)
        if local_secure_conn is None or remote_secure_conn is None:
            raise Exception(
                "local or remote secure conn has not been successfully upgraded"
                f"local_secure_conn={local_secure_conn}, "
                f"remote_secure_conn={remote_secure_conn}"
            )
        yield local_secure_conn, remote_secure_conn


class SwarmFactory(factory.Factory):
    class Meta:
        model = Swarm

    class Params:
        key_pair = factory.LazyFunction(default_key_pair_factory)
        security_protocol = DEFAULT_SECURITY_PROTOCOL_ID
        muxer_opt = factory.LazyFunction(default_muxer_transport_factory)

    peer_id = factory.LazyAttribute(lambda o: generate_peer_id_from(o.key_pair))
    peerstore = factory.LazyAttribute(
        lambda o: initialize_peerstore_with_our_keypair(o.peer_id, o.key_pair)
    )
    upgrader = factory.LazyAttribute(
        lambda o: TransportUpgrader(
            (security_options_factory_factory(o.security_protocol))(o.key_pair),
            o.muxer_opt,
        )
    )
    transport = factory.LazyFunction(TCP)

    @classmethod
    @asynccontextmanager
    async def create_and_listen(
        cls,
        key_pair: KeyPair = None,
        security_protocol: TProtocol = None,
        muxer_opt: TMuxerOptions = None,
    ) -> AsyncIterator[Swarm]:
        # `factory.Factory.__init__` does *not* prepare a *default value* if we pass
        # an argument explicitly with `None`. If an argument is `None`, we don't pass it
        # to `factory.Factory.__init__`, in order to let the function initialize it.
        optional_kwargs: dict[str, Any] = {}
        if key_pair is not None:
            optional_kwargs["key_pair"] = key_pair
        if security_protocol is not None:
            optional_kwargs["security_protocol"] = security_protocol
        if muxer_opt is not None:
            optional_kwargs["muxer_opt"] = muxer_opt
        swarm = cls(**optional_kwargs)
        async with background_anyio_service(swarm):
            await swarm.listen(LISTEN_MADDR)
            yield swarm

    @classmethod
    @asynccontextmanager
    async def create_batch_and_listen(
        cls,
        number: int,
        security_protocol: TProtocol = None,
        muxer_opt: TMuxerOptions = None,
    ) -> AsyncIterator[tuple[Swarm, ...]]:
        async with AsyncExitStack() as stack:
            ctx_mgrs = [
                await stack.enter_async_context(
                    cls.create_and_listen(
                        security_protocol=security_protocol, muxer_opt=muxer_opt
                    )
                )
                for _ in range(number)
            ]
            yield tuple(ctx_mgrs)


class HostFactory(factory.Factory):
    class Meta:
        model = BasicHost

    class Params:
        key_pair = factory.LazyFunction(default_key_pair_factory)
        security_protocol: TProtocol = None
        muxer_opt = factory.LazyFunction(default_muxer_transport_factory)

    network = factory.LazyAttribute(
        lambda o: SwarmFactory(
            security_protocol=o.security_protocol, muxer_opt=o.muxer_opt
        )
    )

    @classmethod
    @asynccontextmanager
    async def create_batch_and_listen(
        cls,
        number: int,
        security_protocol: TProtocol = None,
        muxer_opt: TMuxerOptions = None,
    ) -> AsyncIterator[tuple[BasicHost, ...]]:
        async with SwarmFactory.create_batch_and_listen(
            number, security_protocol=security_protocol, muxer_opt=muxer_opt
        ) as swarms:
            hosts = tuple(BasicHost(swarm) for swarm in swarms)
            yield hosts


class DummyRouter(IPeerRouting):
    _routing_table: dict[ID, PeerInfo]

    def __init__(self) -> None:
        self._routing_table = dict()

    def _add_peer(self, peer_id: ID, addrs: list[Multiaddr]) -> None:
        self._routing_table[peer_id] = PeerInfo(peer_id, addrs)

    async def find_peer(self, peer_id: ID) -> PeerInfo:
        await trio.lowlevel.checkpoint()
        return self._routing_table.get(peer_id, None)


class RoutedHostFactory(factory.Factory):
    class Meta:
        model = RoutedHost

    class Params:
        key_pair = factory.LazyFunction(default_key_pair_factory)
        security_protocol: TProtocol = None
        muxer_opt = factory.LazyFunction(default_muxer_transport_factory)

    network = factory.LazyAttribute(
        lambda o: HostFactory(
            security_protocol=o.security_protocol, muxer_opt=o.muxer_opt
        ).get_network()
    )
    router = factory.LazyFunction(DummyRouter)

    @classmethod
    @asynccontextmanager
    async def create_batch_and_listen(
        cls,
        number: int,
        security_protocol: TProtocol = None,
        muxer_opt: TMuxerOptions = None,
    ) -> AsyncIterator[tuple[RoutedHost, ...]]:
        routing_table = DummyRouter()
        async with HostFactory.create_batch_and_listen(
            number, security_protocol=security_protocol, muxer_opt=muxer_opt
        ) as hosts:
            for host in hosts:
                routing_table._add_peer(host.get_id(), host.get_addrs())
            routed_hosts = tuple(
                RoutedHost(host.get_network(), routing_table) for host in hosts
            )
            yield routed_hosts


class FloodsubFactory(factory.Factory):
    class Meta:
        model = FloodSub

    protocols = (FLOODSUB_PROTOCOL_ID,)


class GossipsubFactory(factory.Factory):
    class Meta:
        model = GossipSub

    protocols = (GOSSIPSUB_PROTOCOL_ID,)
    degree = GOSSIPSUB_PARAMS.degree
    degree_low = GOSSIPSUB_PARAMS.degree_low
    degree_high = GOSSIPSUB_PARAMS.degree_high
    direct_peers = GOSSIPSUB_PARAMS.direct_peers
    gossip_window = GOSSIPSUB_PARAMS.gossip_window
    gossip_history = GOSSIPSUB_PARAMS.gossip_history
    heartbeat_initial_delay = GOSSIPSUB_PARAMS.heartbeat_initial_delay
    heartbeat_interval = GOSSIPSUB_PARAMS.heartbeat_interval
    direct_connect_initial_delay = GOSSIPSUB_PARAMS.direct_connect_initial_delay
    direct_connect_interval = GOSSIPSUB_PARAMS.direct_connect_interval


class PubsubFactory(factory.Factory):
    class Meta:
        model = Pubsub

    host = factory.SubFactory(HostFactory)
    router = None
    cache_size = None
    strict_signing = False

    @classmethod
    @asynccontextmanager
    async def create_and_start(
        cls,
        host: IHost,
        router: IPubsubRouter,
        cache_size: int,
        seen_ttl: int,
        sweep_interval: int,
        strict_signing: bool,
        msg_id_constructor: Callable[[rpc_pb2.Message], bytes] = None,
    ) -> AsyncIterator[Pubsub]:
        pubsub = cls(
            host=host,
            router=router,
            cache_size=cache_size,
            seen_ttl=seen_ttl,
            sweep_interval=sweep_interval,
            strict_signing=strict_signing,
            msg_id_constructor=msg_id_constructor,
        )
        async with background_anyio_service(pubsub):
            await pubsub.wait_until_ready()
            yield pubsub

    @classmethod
    @asynccontextmanager
    async def _create_batch_with_router(
        cls,
        number: int,
        routers: Sequence[IPubsubRouter],
        cache_size: int = None,
        seen_ttl: int = 120,
        sweep_interval: int = 60,
        strict_signing: bool = False,
        security_protocol: TProtocol = None,
        muxer_opt: TMuxerOptions = None,
        msg_id_constructor: Callable[[rpc_pb2.Message], bytes] = None,
    ) -> AsyncIterator[tuple[Pubsub, ...]]:
        async with HostFactory.create_batch_and_listen(
            number, security_protocol=security_protocol, muxer_opt=muxer_opt
        ) as hosts:
            # Pubsubs should exit before hosts
            async with AsyncExitStack() as stack:
                pubsubs = [
                    await stack.enter_async_context(
                        cls.create_and_start(
                            host,
                            router,
                            cache_size,
                            seen_ttl,
                            sweep_interval,
                            strict_signing,
                            msg_id_constructor,
                        )
                    )
                    for host, router in zip(hosts, routers)
                ]
                yield tuple(pubsubs)

    @classmethod
    @asynccontextmanager
    async def create_batch_with_floodsub(
        cls,
        number: int,
        cache_size: int = None,
        seen_ttl: int = 120,
        sweep_interval: int = 60,
        strict_signing: bool = False,
        protocols: Sequence[TProtocol] = None,
        security_protocol: TProtocol = None,
        muxer_opt: TMuxerOptions = None,
        msg_id_constructor: Callable[
            [rpc_pb2.Message], bytes
        ] = get_peer_and_seqno_msg_id,
    ) -> AsyncIterator[tuple[Pubsub, ...]]:
        if protocols is not None:
            floodsubs = FloodsubFactory.create_batch(number, protocols=list(protocols))
        else:
            floodsubs = FloodsubFactory.create_batch(number)
        async with cls._create_batch_with_router(
            number,
            floodsubs,
            cache_size,
            seen_ttl,
            sweep_interval,
            strict_signing,
            security_protocol=security_protocol,
            muxer_opt=muxer_opt,
            msg_id_constructor=msg_id_constructor,
        ) as pubsubs:
            yield pubsubs

    @classmethod
    @asynccontextmanager
    async def create_batch_with_gossipsub(
        cls,
        number: int,
        *,
        cache_size: int = None,
        strict_signing: bool = False,
        protocols: Sequence[TProtocol] = None,
        degree: int = GOSSIPSUB_PARAMS.degree,
        degree_low: int = GOSSIPSUB_PARAMS.degree_low,
        degree_high: int = GOSSIPSUB_PARAMS.degree_high,
        direct_peers: Sequence[PeerInfo] = GOSSIPSUB_PARAMS.direct_peers,
        time_to_live: int = GOSSIPSUB_PARAMS.time_to_live,
        gossip_window: int = GOSSIPSUB_PARAMS.gossip_window,
        gossip_history: int = GOSSIPSUB_PARAMS.gossip_history,
        heartbeat_interval: float = GOSSIPSUB_PARAMS.heartbeat_interval,
        heartbeat_initial_delay: float = GOSSIPSUB_PARAMS.heartbeat_initial_delay,
        direct_connect_initial_delay: float = GOSSIPSUB_PARAMS.direct_connect_initial_delay,  # noqa: E501
        direct_connect_interval: int = GOSSIPSUB_PARAMS.direct_connect_interval,
        security_protocol: TProtocol = None,
        muxer_opt: TMuxerOptions = None,
        msg_id_constructor: Callable[
            [rpc_pb2.Message], bytes
        ] = get_peer_and_seqno_msg_id,
    ) -> AsyncIterator[tuple[Pubsub, ...]]:
        if protocols is not None:
            gossipsubs = GossipsubFactory.create_batch(
                number,
                protocols=protocols,
                degree=degree,
                degree_low=degree_low,
                degree_high=degree_high,
                direct_peers=direct_peers,
                time_to_live=time_to_live,
                gossip_window=gossip_window,
                gossip_history=gossip_history,
                heartbeat_initial_delay=heartbeat_initial_delay,
                heartbeat_interval=heartbeat_interval,
                direct_connect_initial_delay=direct_connect_initial_delay,
                direct_connect_interval=direct_connect_interval,
            )
        else:
            gossipsubs = GossipsubFactory.create_batch(
                number,
                degree=degree,
                degree_low=degree_low,
                degree_high=degree_high,
                direct_peers=direct_peers,
                time_to_live=time_to_live,
                gossip_window=gossip_window,
                heartbeat_interval=heartbeat_interval,
                heartbeat_initial_delay=heartbeat_initial_delay,
                direct_connect_initial_delay=direct_connect_initial_delay,
                direct_connect_interval=direct_connect_interval,
            )

        async with cls._create_batch_with_router(
            number,
            gossipsubs,
            cache_size,
            strict_signing,
            security_protocol=security_protocol,
            muxer_opt=muxer_opt,
            msg_id_constructor=msg_id_constructor,
        ) as pubsubs:
            async with AsyncExitStack() as stack:
                for router in gossipsubs:
                    await stack.enter_async_context(background_anyio_service(router))
                yield pubsubs


@asynccontextmanager
async def swarm_pair_factory(
    security_protocol: TProtocol = None, muxer_opt: TMuxerOptions = None
) -> AsyncIterator[tuple[Swarm, Swarm]]:
    async with SwarmFactory.create_batch_and_listen(
        2, security_protocol=security_protocol, muxer_opt=muxer_opt
    ) as swarms:
        await connect_swarm(swarms[0], swarms[1])
        yield swarms[0], swarms[1]


@asynccontextmanager
async def host_pair_factory(
    security_protocol: TProtocol = None, muxer_opt: TMuxerOptions = None
) -> AsyncIterator[tuple[BasicHost, BasicHost]]:
    async with HostFactory.create_batch_and_listen(
        2, security_protocol=security_protocol, muxer_opt=muxer_opt
    ) as hosts:
        await connect(hosts[0], hosts[1])
        yield hosts[0], hosts[1]


@asynccontextmanager
async def swarm_conn_pair_factory(
    security_protocol: TProtocol = None, muxer_opt: TMuxerOptions = None
) -> AsyncIterator[tuple[SwarmConn, SwarmConn]]:
    async with swarm_pair_factory(
        security_protocol=security_protocol, muxer_opt=muxer_opt
    ) as swarms:
        conn_0 = swarms[0].connections[swarms[1].get_peer_id()]
        conn_1 = swarms[1].connections[swarms[0].get_peer_id()]
        yield cast(SwarmConn, conn_0), cast(SwarmConn, conn_1)


@asynccontextmanager
async def mplex_conn_pair_factory(
    security_protocol: TProtocol = None,
) -> AsyncIterator[tuple[Mplex, Mplex]]:
    async with swarm_conn_pair_factory(
        security_protocol=security_protocol,
        muxer_opt=default_mplex_muxer_transport_factory(),
    ) as swarm_pair:
        yield (
            cast(Mplex, swarm_pair[0].muxed_conn),
            cast(Mplex, swarm_pair[1].muxed_conn),
        )


@asynccontextmanager
async def mplex_stream_pair_factory(
    security_protocol: TProtocol = None,
) -> AsyncIterator[tuple[MplexStream, MplexStream]]:
    async with mplex_conn_pair_factory(
        security_protocol=security_protocol
    ) as mplex_conn_pair_info:
        mplex_conn_0, mplex_conn_1 = mplex_conn_pair_info
        stream_0 = cast(MplexStream, await mplex_conn_0.open_stream())
        await trio.sleep(0.01)
        stream_1: MplexStream
        async with mplex_conn_1.streams_lock:
            if len(mplex_conn_1.streams) != 1:
                raise Exception("Mplex should not have any other stream")
            stream_1 = tuple(mplex_conn_1.streams.values())[0]
        yield stream_0, stream_1


@asynccontextmanager
async def yamux_conn_pair_factory(
    security_protocol: TProtocol = None,
) -> AsyncIterator[tuple[Yamux, Yamux]]:
    async with swarm_conn_pair_factory(
        security_protocol=security_protocol, muxer_opt=default_muxer_transport_factory()
    ) as swarm_pair:
        yield (
            cast(Yamux, swarm_pair[0].muxed_conn),
            cast(Yamux, swarm_pair[1].muxed_conn),
        )


@asynccontextmanager
async def yamux_stream_pair_factory(
    security_protocol: TProtocol = None,
) -> AsyncIterator[tuple[YamuxStream, YamuxStream]]:
    async with yamux_conn_pair_factory(
        security_protocol=security_protocol
    ) as yamux_conn_pair_info:
        yamux_conn_0, yamux_conn_1 = yamux_conn_pair_info
        stream_0 = await yamux_conn_0.open_stream()
        await trio.sleep(0.01)
        stream_1: YamuxStream
        async with yamux_conn_1.streams_lock:
            if len(yamux_conn_1.streams) != 1:
                raise Exception("Yamux should not have any other stream")
            stream_1 = tuple(yamux_conn_1.streams.values())[0]
        yield stream_0, stream_1


@asynccontextmanager
async def net_stream_pair_factory(
    security_protocol: TProtocol = None, muxer_opt: TMuxerOptions = None
) -> AsyncIterator[tuple[INetStream, INetStream]]:
    protocol_id = TProtocol("/example/id/1")

    stream_1: INetStream

    # Just a proxy, we only care about the stream.
    # Add a barrier to avoid stream being removed.
    event_handler_finished = trio.Event()

    async def handler(stream: INetStream) -> None:
        nonlocal stream_1
        stream_1 = stream
        await event_handler_finished.wait()

    async with host_pair_factory(
        security_protocol=security_protocol, muxer_opt=muxer_opt
    ) as hosts:
        hosts[1].set_stream_handler(protocol_id, handler)

        stream_0 = await hosts[0].new_stream(hosts[1].get_id(), [protocol_id])
        yield stream_0, stream_1
        event_handler_finished.set()<|MERGE_RESOLUTION|>--- conflicted
+++ resolved
@@ -98,17 +98,12 @@
 from libp2p.stream_muxer.mplex.mplex_stream import (
     MplexStream,
 )
-<<<<<<< HEAD
-from libp2p.tools.anyio_service import (
-    background_anyio_service,
-=======
 from libp2p.stream_muxer.yamux.yamux import (
     Yamux,
     YamuxStream,
 )
-from libp2p.tools.async_service import (
-    background_trio_service,
->>>>>>> 67ca1d77
+from libp2p.tools.anyio_service import (
+    background_anyio_service,
 )
 from libp2p.tools.constants import (
     FLOODSUB_PROTOCOL_ID,
