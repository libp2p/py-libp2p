import pytest

<<<<<<< HEAD

@pytest.fixture
def security_protocol():
    return None
=======
from tests.utils.factories import (
    HostFactory,
)

# Register the pytest-trio plugin
pytest_plugins = ["pytest_trio"]


@pytest.fixture
def security_protocol():
    return None


@pytest.fixture
def num_hosts():
    return 3


@pytest.fixture
async def hosts(num_hosts, security_protocol, nursery):
    async with HostFactory.create_batch_and_listen(
        num_hosts, security_protocol=security_protocol
    ) as _hosts:
        yield _hosts


# Explicitly configure pytest to use trio for async tests
@pytest.hookimpl(trylast=True)
def pytest_collection_modifyitems(config, items):
    """
    Add the 'trio' marker to async tests if they don't already have an async marker.
    """
    for item in items:
        if isinstance(item, pytest.Function) and asyncio_or_trio_test(item):
            # If it's an async test but
            # doesn't have any async marker yet, add trio marker
            if not any(
                marker.name in ["trio", "asyncio"] for marker in item.own_markers
            ):
                item.add_marker(pytest.mark.trio)


def asyncio_or_trio_test(item):
    """Check if a test item is an async test function."""
    if not hasattr(item.obj, "__code__"):
        return False
    return item.obj.__code__.co_flags & 0x80  # 0x80 is the flag for coroutine functions
>>>>>>> 61afc6c0
<|MERGE_RESOLUTION|>--- conflicted
+++ resolved
@@ -1,11 +1,5 @@
 import pytest
 
-<<<<<<< HEAD
-
-@pytest.fixture
-def security_protocol():
-    return None
-=======
 from tests.utils.factories import (
     HostFactory,
 )
@@ -52,5 +46,4 @@
     """Check if a test item is an async test function."""
     if not hasattr(item.obj, "__code__"):
         return False
-    return item.obj.__code__.co_flags & 0x80  # 0x80 is the flag for coroutine functions
->>>>>>> 61afc6c0
+    return item.obj.__code__.co_flags & 0x80  # 0x80 is the flag for coroutine functions