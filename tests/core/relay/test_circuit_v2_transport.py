--- conflicted
+++ resolved
@@ -12,10 +12,6 @@
     StreamEOF,
     StreamReset,
 )
-<<<<<<< HEAD
-from libp2p.peer.peerinfo import PeerInfo
-=======
->>>>>>> c0dedaae
 from libp2p.relay.circuit_v2.config import RelayConfig, RelayRole
 from libp2p.relay.circuit_v2.discovery import (
     RelayDiscovery,
