--- conflicted
+++ resolved
@@ -19,17 +19,11 @@
     MultiselectError,
 )
 from libp2p.protocol_muxer.multiselect import Multiselect
-<<<<<<< HEAD
 
 # Needed for mock calls
 from libp2p.protocol_muxer.multiselect_communicator import MultiselectCommunicator
 
 # --- Fixtures for setting up the test environment ---
-=======
-from libp2p.protocol_muxer.multiselect_communicator import (
-    MultiselectCommunicator,
-)
->>>>>>> 1d9d8d3e
 
 
 @pytest.fixture
@@ -84,12 +78,7 @@
     """
     Provides a mock for IMultiselectCommunicator for negotiation tests.
     By default, it will provide responses for a successful handshake and a protocol
-<<<<<<< HEAD
     proposal. Reset side_effect in specific tests if different behavior is needed.
-=======
-    proposal.
-    Reset side_effect in specific tests if different behavior is needed.
->>>>>>> 1d9d8d3e
     """
     # Use concrete spec for more accurate method mocks
     mock = AsyncMock(spec=MultiselectCommunicator)
@@ -209,16 +198,10 @@
 
     # Configure mock_communicator to simulate a successful negotiation
     mock_communicator.read.side_effect = [
-<<<<<<< HEAD
         # First read: Client sends its multistream protocol (handshake)
         "/multistream/1.0.0",
         # Second read: Client proposes the app protocol
         selected_protocol_str,
-=======
-        "/multistream/1.0.0",  # First read: Client sends its multistream
-        # protocol (handshake)
-        selected_protocol_str,  # Second read: Client proposes the app protocol
->>>>>>> 1d9d8d3e
     ]
 
     # Perform the negotiation
@@ -254,12 +237,7 @@
     # Ensure it's not present
     assert non_existent_protocol not in mux.get_protocols()
 
-<<<<<<< HEAD
     # Configure mock_communicator for a handshake followed by a non-existent protocol
-=======
-    # Configure the mock_communicator to simulate a handshake followed by a non-existent
-    # protocol
->>>>>>> 1d9d8d3e
     mock_communicator.read.side_effect = [
         "/multistream/1.0.0",  # Handshake response
         str(non_existent_protocol),  # Client proposes a non-existent protocol
