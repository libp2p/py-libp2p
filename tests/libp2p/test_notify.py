"""
Test Notify and Notifee by ensuring that the proper events get
called, and that the stream passed into opened_stream is correct

Note: Listen event does not get hit because MyNotifee is passed
into network after network has already started listening

TODO: Add tests for closed_stream disconnected, listen_close when those
features are implemented in swarm
"""

import pytest
import multiaddr


from tests.utils import cleanup, echo_stream_handler, \
                        perform_two_host_set_up_custom_handler
from libp2p import new_node, initialize_default_swarm
from libp2p.network.notifee_interface import INotifee
from libp2p.host.basic_host import BasicHost

# pylint: disable=too-many-locals

class MyNotifee(INotifee):
    # pylint: disable=too-many-instance-attributes, cell-var-from-loop

    def __init__(self, events, val_to_append_to_event):
        self.events = events
        self.val_to_append_to_event = val_to_append_to_event

    async def opened_stream(self, network, stream):
        self.events.append(["opened_stream" + \
            self.val_to_append_to_event, stream])

    async def closed_stream(self, network, stream):
        pass

    async def connected(self, network, conn):
        self.events.append(["connected" + self.val_to_append_to_event,\
            conn])

    async def disconnected(self, network, conn):
        pass

    async def listen(self, network, _multiaddr):
        self.events.append(["listened" + self.val_to_append_to_event,\
            _multiaddr])

    async def listen_close(self, network, _multiaddr):
        pass


class InvalidNotifee():
    # pylint: disable=too-many-instance-attributes, cell-var-from-loop

    def __init__(self):
        pass

    async def opened_stream(self):
        assert False

    async def closed_stream(self):
        assert False

    async def connected(self):
        assert False

    async def disconnected(self):
        assert False

    async def listen(self):
        assert False

<<<<<<< HEAD

async def perform_two_host_simple_set_up():
    node_a = await new_node(transport_opt=["/ip4/127.0.0.1/tcp/0"])
    node_b = await new_node(transport_opt=["/ip4/127.0.0.1/tcp/0"])

    async def my_stream_handler(stream):
        while True:
            read_string = (await stream.read()).decode()

            resp = "ack:" + read_string
            await stream.write(resp.encode())

    node_b.set_stream_handler("/echo/1.0.0", my_stream_handler)

    # Associate the peer with local ip address (see default parameters of Libp2p())
    node_a.get_peerstore().add_addrs(node_b.get_id(), node_b.get_addrs(), 10)
    return node_a, node_b


async def perform_two_host_simple_set_up_custom_handler(handler):
    node_a = await new_node(transport_opt=["/ip4/127.0.0.1/tcp/0"])
    node_b = await new_node(transport_opt=["/ip4/127.0.0.1/tcp/0"])

    node_b.set_stream_handler("/echo/1.0.0", handler)

    # Associate the peer with local ip address (see default parameters of Libp2p())
    node_a.get_peerstore().add_addrs(node_b.get_id(), node_b.get_addrs(), 10)
    return node_a, node_b


=======
>>>>>>> 6c4bbd1e
@pytest.mark.asyncio
async def test_one_notifier():
    node_a, node_b = await perform_two_host_set_up_custom_handler(echo_stream_handler)

    # Add notifee for node_a
    events = []
    assert node_a.get_network().notify(MyNotifee(events, "0"))

    stream = await node_a.new_stream(node_b.get_id(), ["/echo/1.0.0"])

    # Ensure the connected and opened_stream events were hit in MyNotifee obj
    # and that stream passed into opened_stream matches the stream created on
    # node_a
    assert events == [["connected0", stream.mplex_conn], \
        ["opened_stream0", stream]]

    messages = ["hello", "hello"]
    for message in messages:
        await stream.write(message.encode())

        response = (await stream.read()).decode()

        assert response == ("ack:" + message)

    # Success, terminate pending tasks.
    await cleanup()

@pytest.mark.asyncio
async def test_one_notifier_on_two_nodes():
    events_b = []

    async def my_stream_handler(stream):
        # Ensure the connected and opened_stream events were hit in Notifee obj
        # and that the stream passed into opened_stream matches the stream created on
        # node_b
        assert events_b == [["connectedb", stream.mplex_conn], \
            ["opened_streamb", stream]]
        while True:
            read_string = (await stream.read()).decode()

            resp = "ack:" + read_string
            await stream.write(resp.encode())

    node_a, node_b = await perform_two_host_set_up_custom_handler(my_stream_handler)

    # Add notifee for node_a
    events_a = []
    assert node_a.get_network().notify(MyNotifee(events_a, "a"))

    # Add notifee for node_b
    assert node_b.get_network().notify(MyNotifee(events_b, "b"))

    stream = await node_a.new_stream(node_b.get_id(), ["/echo/1.0.0"])

    # Ensure the connected and opened_stream events were hit in MyNotifee obj
    # and that stream passed into opened_stream matches the stream created on
    # node_a
    assert events_a == [["connecteda", stream.mplex_conn], \
        ["opened_streama", stream]]

    messages = ["hello", "hello"]
    for message in messages:
        await stream.write(message.encode())

        response = (await stream.read()).decode()

        assert response == ("ack:" + message)

    # Success, terminate pending tasks.
    await cleanup()

@pytest.mark.asyncio
async def test_one_notifier_on_two_nodes_with_listen():
    events_b = []

    node_a_transport_opt = ["/ip4/127.0.0.1/tcp/0"]
    node_a = await new_node(transport_opt=node_a_transport_opt)
    await node_a.get_network().listen(multiaddr.Multiaddr(node_a_transport_opt[0]))

    # Set up node_b swarm to pass into host
    node_b_transport_opt = ["/ip4/127.0.0.1/tcp/0"]
    node_b_multiaddr = multiaddr.Multiaddr(node_b_transport_opt[0])
    node_b_swarm = initialize_default_swarm(transport_opt=node_b_transport_opt)
    node_b = BasicHost(node_b_swarm)

    async def my_stream_handler(stream):
        # Ensure the listened, connected and opened_stream events were hit in Notifee obj
        # and that the stream passed into opened_stream matches the stream created on
        # node_b
        assert events_b == [
            ["listenedb", node_b_multiaddr], \
            ["connectedb", stream.mplex_conn], \
            ["opened_streamb", stream]
        ]
        while True:
            read_string = (await stream.read()).decode()

            resp = "ack:" + read_string
            await stream.write(resp.encode())

    # Add notifee for node_a
    events_a = []
    assert node_a.get_network().notify(MyNotifee(events_a, "a"))

    # Add notifee for node_b
    assert node_b.get_network().notify(MyNotifee(events_b, "b"))

    # start listen on node_b_swarm
    await node_b.get_network().listen(node_b_multiaddr)

    node_b.set_stream_handler("/echo/1.0.0", my_stream_handler)
    # Associate the peer with local ip address (see default parameters of Libp2p())
    node_a.get_peerstore().add_addrs(node_b.get_id(), node_b.get_addrs(), 10)
    stream = await node_a.new_stream(node_b.get_id(), ["/echo/1.0.0"])

    # Ensure the connected and opened_stream events were hit in MyNotifee obj
    # and that stream passed into opened_stream matches the stream created on
    # node_a
    assert events_a == [
        ["connecteda", stream.mplex_conn], \
        ["opened_streama", stream]
    ]

    messages = ["hello", "hello"]
    for message in messages:
        await stream.write(message.encode())

        response = (await stream.read()).decode()

        assert response == ("ack:" + message)

    # Success, terminate pending tasks.
    await cleanup()

@pytest.mark.asyncio
async def test_two_notifiers():
    node_a, node_b = await perform_two_host_set_up_custom_handler(echo_stream_handler)

    # Add notifee for node_a
    events0 = []
    assert node_a.get_network().notify(MyNotifee(events0, "0"))

    events1 = []
    assert node_a.get_network().notify(MyNotifee(events1, "1"))

    stream = await node_a.new_stream(node_b.get_id(), ["/echo/1.0.0"])

    # Ensure the connected and opened_stream events were hit in both Notifee objs
    # and that the stream passed into opened_stream matches the stream created on
    # node_a
    assert events0 == [["connected0", stream.mplex_conn], ["opened_stream0", stream]]
    assert events1 == [["connected1", stream.mplex_conn], ["opened_stream1", stream]]


    messages = ["hello", "hello"]
    for message in messages:
        await stream.write(message.encode())

        response = (await stream.read()).decode()

        assert response == ("ack:" + message)

    # Success, terminate pending tasks.
    await cleanup()

@pytest.mark.asyncio
async def test_ten_notifiers():
    num_notifiers = 10

    node_a, node_b = await perform_two_host_set_up_custom_handler(echo_stream_handler)

    # Add notifee for node_a
    events_lst = []
    for i in range(num_notifiers):
        events_lst.append([])
        assert node_a.get_network().notify(MyNotifee(events_lst[i], str(i)))

    stream = await node_a.new_stream(node_b.get_id(), ["/echo/1.0.0"])

    # Ensure the connected and opened_stream events were hit in both Notifee objs
    # and that the stream passed into opened_stream matches the stream created on
    # node_a
    for i in range(num_notifiers):
        assert events_lst[i] == [["connected" + str(i), stream.mplex_conn], \
            ["opened_stream" + str(i), stream]]

    messages = ["hello", "hello"]
    for message in messages:
        await stream.write(message.encode())

        response = (await stream.read()).decode()

        assert response == ("ack:" + message)

    # Success, terminate pending tasks.
    await cleanup()

@pytest.mark.asyncio
async def test_ten_notifiers_on_two_nodes():
    num_notifiers = 10
    events_lst_b = []

    async def my_stream_handler(stream):
        # Ensure the connected and opened_stream events were hit in all Notifee objs
        # and that the stream passed into opened_stream matches the stream created on
        # node_b
        for i in range(num_notifiers):
            assert events_lst_b[i] == [["connectedb" + str(i), stream.mplex_conn], \
                ["opened_streamb" + str(i), stream]]
        while True:
            read_string = (await stream.read()).decode()

            resp = "ack:" + read_string
            await stream.write(resp.encode())

    node_a, node_b = await perform_two_host_set_up_custom_handler(my_stream_handler)

    # Add notifee for node_a and node_b
    events_lst_a = []
    for i in range(num_notifiers):
        events_lst_a.append([])
        events_lst_b.append([])
        assert node_a.get_network().notify(MyNotifee(events_lst_a[i], "a" + str(i)))
        assert node_b.get_network().notify(MyNotifee(events_lst_b[i], "b" + str(i)))

    stream = await node_a.new_stream(node_b.get_id(), ["/echo/1.0.0"])

    # Ensure the connected and opened_stream events were hit in all Notifee objs
    # and that the stream passed into opened_stream matches the stream created on
    # node_a
    for i in range(num_notifiers):
        assert events_lst_a[i] == [["connecteda" + str(i), stream.mplex_conn], \
            ["opened_streama" + str(i), stream]]

    messages = ["hello", "hello"]
    for message in messages:
        await stream.write(message.encode())

        response = (await stream.read()).decode()

        assert response == ("ack:" + message)

    # Success, terminate pending tasks.
    await cleanup()

@pytest.mark.asyncio
async def test_invalid_notifee():
    num_notifiers = 10

    node_a, node_b = await perform_two_host_set_up_custom_handler(echo_stream_handler)

    # Add notifee for node_a
    events_lst = []
    for _ in range(num_notifiers):
        events_lst.append([])
        assert not node_a.get_network().notify(InvalidNotifee())

    stream = await node_a.new_stream(node_b.get_id(), ["/echo/1.0.0"])

    # If this point is reached, this implies that the InvalidNotifee instance
    # did not assert false, i.e. no functions of InvalidNotifee were called (which is correct
    # given that InvalidNotifee should not have been added as a notifee)
    messages = ["hello", "hello"]
    for message in messages:
        await stream.write(message.encode())

        response = (await stream.read()).decode()

        assert response == ("ack:" + message)

    # Success, terminate pending tasks.
    await cleanup()<|MERGE_RESOLUTION|>--- conflicted
+++ resolved
@@ -71,7 +71,6 @@
     async def listen(self):
         assert False
 
-<<<<<<< HEAD
 
 async def perform_two_host_simple_set_up():
     node_a = await new_node(transport_opt=["/ip4/127.0.0.1/tcp/0"])
@@ -101,9 +100,7 @@
     node_a.get_peerstore().add_addrs(node_b.get_id(), node_b.get_addrs(), 10)
     return node_a, node_b
 
-
-=======
->>>>>>> 6c4bbd1e
+  
 @pytest.mark.asyncio
 async def test_one_notifier():
     node_a, node_b = await perform_two_host_set_up_custom_handler(echo_stream_handler)
