import pytest

<<<<<<< HEAD
from libp2p.libp2p import *

@pytest.mark.asyncio
async def test_simple_messages():
    hostA = await new_node(transport_opt=["/ip4/127.0.0.1/tcp/8001/ipfs/hostA"])
    hostB = await new_node(transport_opt=["/ip4/127.0.0.1/tcp/8000/ipfs/hostB"])
=======
from libp2p.libp2p import new_node

@pytest.mark.asyncio
async def test_simple_messages():
    node_a = await new_node(transport_opt=["/ip4/127.0.0.1/tcp/8001/ipfs/node_a"])
    node_b = await new_node(transport_opt=["/ip4/127.0.0.1/tcp/8000/ipfs/node_b"])
>>>>>>> 6ff97ebb

    async def stream_handler(stream):
        while True:
            read_string = (await stream.read()).decode()
            print("host B received:" + read_string)

            response = "ack:" + read_string
            print("sending response:" + response)
            await stream.write(response.encode())

    node_b.set_stream_handler("/echo/1.0.0", stream_handler)

    # Associate the peer with local ip address (see default parameters of Libp2p())
<<<<<<< HEAD
    hostA.get_peerstore().add_addr("hostB", "/ip4/127.0.0.1/tcp/8000", 10)
    print("hostA about to open stream")
    stream = await hostA.new_stream("hostB", "/echo/1.0.0")
=======
    node_a.get_peerstore().add_addr("node_b", "/ip4/127.0.0.1/tcp/8000", 10)

    stream = await node_a.new_stream("node_b", "/echo/1.0.0")
>>>>>>> 6ff97ebb
    messages = ["hello" + str(x) for x in range(10)]
    for message in messages:
        await stream.write(message.encode())

        response = (await stream.read()).decode()

        print("res: " + response)
        assert response == ("ack:" + message)

    # Success, terminate pending tasks.
    return

@pytest.mark.asyncio
async def test_double_response():
    hostA = await new_node(transport_opt=["/ip4/127.0.0.1/tcp/8002/ipfs/hostA"])
    hostB = await new_node(transport_opt=["/ip4/127.0.0.1/tcp/8003/ipfs/hostB"])

    async def stream_handler(stream):
        while True:
            read_string = (await stream.read()).decode()
            print("host B received:" + read_string)

            response = "ack1:" + read_string
            print("sending response:" + response)
            await stream.write(response.encode())

            response = "ack2:" + read_string
            print("sending response:" + response)
            await stream.write(response.encode())

    hostB.set_stream_handler("/echo/1.0.0", stream_handler)

    # Associate the peer with local ip address (see default parameters of Libp2p())
    hostA.get_peerstore().add_addr("hostB", "/ip4/127.0.0.1/tcp/8003", 10)
    print("hostA about to open stream")
    stream = await hostA.new_stream("hostB", "/echo/1.0.0")
    messages = ["hello" + str(x) for x in range(10)]
    for message in messages:
        await stream.write(message.encode())

        response1 = (await stream.read()).decode()

        print("res1: " + response1)
        assert response1 == ("ack1:" + message)

        response2 = (await stream.read()).decode()

        print("res2: " + response2)
        assert response2 == ("ack2:" + message)

    # Success, terminate pending tasks.
    return<|MERGE_RESOLUTION|>--- conflicted
+++ resolved
@@ -1,20 +1,11 @@
 import pytest
 
-<<<<<<< HEAD
-from libp2p.libp2p import *
-
-@pytest.mark.asyncio
-async def test_simple_messages():
-    hostA = await new_node(transport_opt=["/ip4/127.0.0.1/tcp/8001/ipfs/hostA"])
-    hostB = await new_node(transport_opt=["/ip4/127.0.0.1/tcp/8000/ipfs/hostB"])
-=======
 from libp2p.libp2p import new_node
 
 @pytest.mark.asyncio
 async def test_simple_messages():
     node_a = await new_node(transport_opt=["/ip4/127.0.0.1/tcp/8001/ipfs/node_a"])
     node_b = await new_node(transport_opt=["/ip4/127.0.0.1/tcp/8000/ipfs/node_b"])
->>>>>>> 6ff97ebb
 
     async def stream_handler(stream):
         while True:
@@ -28,15 +19,9 @@
     node_b.set_stream_handler("/echo/1.0.0", stream_handler)
 
     # Associate the peer with local ip address (see default parameters of Libp2p())
-<<<<<<< HEAD
     hostA.get_peerstore().add_addr("hostB", "/ip4/127.0.0.1/tcp/8000", 10)
     print("hostA about to open stream")
     stream = await hostA.new_stream("hostB", "/echo/1.0.0")
-=======
-    node_a.get_peerstore().add_addr("node_b", "/ip4/127.0.0.1/tcp/8000", 10)
-
-    stream = await node_a.new_stream("node_b", "/echo/1.0.0")
->>>>>>> 6ff97ebb
     messages = ["hello" + str(x) for x in range(10)]
     for message in messages:
         await stream.write(message.encode())
