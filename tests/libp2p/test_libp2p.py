--- conflicted
+++ resolved
@@ -36,13 +36,8 @@
 
 @pytest.mark.asyncio
 async def test_double_response():
-<<<<<<< HEAD
     host_a = await new_node(transport_opt=["/ip4/127.0.0.1/tcp/8002/ipfs/host_a"])
     host_b = await new_node(transport_opt=["/ip4/127.0.0.1/tcp/8003/ipfs/host_b"])
-=======
-    hostA = await new_node(transport_opt=["/ip4/127.0.0.1/tcp/8002/ipfs/hostA"])
-    hostB = await new_node(transport_opt=["/ip4/127.0.0.1/tcp/8003/ipfs/hostB"])
->>>>>>> 6ff97ebb
 
     async def stream_handler(stream):
         while True:
@@ -57,21 +52,12 @@
             print("sending response:" + response)
             await stream.write(response.encode())
 
-<<<<<<< HEAD
     host_b.set_stream_handler("/echo/1.0.0", stream_handler)
 
     # Associate the peer with local ip address (see default parameters of Libp2p())
-    host_a.get_peerstore().add_addr("host_b", "/ip4/127.0.0.1/tcp/8003", 10)
-    print("host_a about to open stream")
-    stream = await host_a.new_stream("host_b", "/echo/1.0.0")
-=======
-    hostB.set_stream_handler("/echo/1.0.0", stream_handler)
-
-    # Associate the peer with local ip address (see default parameters of Libp2p())
-    hostA.get_peerstore().add_addr("hostB", "/ip4/127.0.0.1/tcp/8003", 10)
+    host_a.get_peerstore().add_addr("hostB", "/ip4/127.0.0.1/tcp/8003", 10)
     print("hostA about to open stream")
-    stream = await hostA.new_stream("hostB", "/echo/1.0.0")
->>>>>>> 6ff97ebb
+    stream = await host_a.new_stream("hostB", "/echo/1.0.0")
     messages = ["hello" + str(x) for x in range(10)]
     for message in messages:
         await stream.write(message.encode())
