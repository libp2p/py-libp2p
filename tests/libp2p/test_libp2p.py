--- conflicted
+++ resolved
@@ -20,13 +20,10 @@
 
     # Associate the peer with local ip address (see default parameters of Libp2p())
     node_a.get_peerstore().add_addr("node_b", "/ip4/127.0.0.1/tcp/8000", 10)
-<<<<<<< HEAD
 
+    print("node_a about to open stream")
     stream = await node_a.new_stream("node_b", ["/echo/1.0.0"])
-=======
-    print("node_a about to open stream")
-    stream = await node_a.new_stream("node_b", "/echo/1.0.0")
->>>>>>> f8963d62
+
     messages = ["hello" + str(x) for x in range(10)]
     for message in messages:
         await stream.write(message.encode())
@@ -60,15 +57,9 @@
     node_b.set_stream_handler("/echo/1.0.0", stream_handler)
 
     # Associate the peer with local ip address (see default parameters of Libp2p())
-<<<<<<< HEAD
-    hostA.get_peerstore().add_addr("hostB", "/ip4/127.0.0.1/tcp/8003", 10)
-    print("hostA about to open stream")
-    stream = await hostA.new_stream("hostB", ["/echo/1.0.0"])
-=======
     node_a.get_peerstore().add_addr("node_b", "/ip4/127.0.0.1/tcp/8003", 10)
     print("node_a about to open stream")
-    stream = await node_a.new_stream("node_b", "/echo/1.0.0")
->>>>>>> f8963d62
+    stream = await node_a.new_stream("node_b", ["/echo/1.0.0"])
     messages = ["hello" + str(x) for x in range(10)]
     for message in messages:
         await stream.write(message.encode())
