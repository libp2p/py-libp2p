#!/usr/bin/env python

"""
A basic example of using the Kademlia DHT implementation, with all setup logic inlined.
This example demonstrates both value storage/retrieval and content server
advertisement/discovery.
"""

import argparse
import logging
import os
import random
import secrets
import sys

from multiaddr import (
    Multiaddr,
)
import trio

from libp2p import (
    new_host,
)
from libp2p.abc import (
    IHost,
)
from libp2p.crypto.secp256k1 import (
    create_new_key_pair,
)
from libp2p.kad_dht.kad_dht import (
    DHTMode,
    KadDHT,
)
from libp2p.tools.async_service import (
    background_trio_service,
)
from libp2p.tools.utils import (
    info_from_p2p_addr,
)
from libp2p.utils.paths import get_script_dir, join_paths

# Configure logging
logging.basicConfig(
    level=logging.INFO,
    format="%(asctime)s - %(name)s - %(levelname)s - %(message)s",
    handlers=[logging.StreamHandler()],
)
logger = logging.getLogger("kademlia-example")

# Configure DHT module loggers to inherit from the parent logger
# This ensures all kademlia-example.* loggers use the same configuration
# Get the directory where this script is located
SCRIPT_DIR = get_script_dir(__file__)
SERVER_ADDR_LOG = join_paths(SCRIPT_DIR, "server_node_addr.txt")

# Set the level for all child loggers
for module in [
    "kad_dht",
    "value_store",
    "peer_routing",
    "routing_table",
    "provider_store",
]:
    child_logger = logging.getLogger(f"kademlia-example.{module}")
    child_logger.setLevel(logging.INFO)
    child_logger.propagate = True  # Allow propagation to parent

# File to store node information
bootstrap_nodes = []


# function to take bootstrap_nodes as input and connects to them
async def connect_to_bootstrap_nodes(host: IHost, bootstrap_addrs: list[str]) -> None:
    """
    Connect to the bootstrap nodes provided in the list.

    params: host: The host instance to connect to
            bootstrap_addrs: List of bootstrap node addresses

    Returns
    -------
        None

    """
    for addr in bootstrap_addrs:
        try:
            peerInfo = info_from_p2p_addr(Multiaddr(addr))
            host.get_peerstore().add_addrs(peerInfo.peer_id, peerInfo.addrs, 3600)
            await host.connect(peerInfo)
        except Exception as e:
            logger.error(f"Failed to connect to bootstrap node {addr}: {e}")


def save_server_addr(addr: str) -> None:
    """Append the server's multiaddress to the log file."""
    try:
        with open(SERVER_ADDR_LOG, "w") as f:
            f.write(addr + "\n")
        logger.info(f"Saved server address to log: {addr}")
    except Exception as e:
        logger.error(f"Failed to save server address: {e}")


def load_server_addrs() -> list[str]:
    """Load all server multiaddresses from the log file."""
    if not os.path.exists(SERVER_ADDR_LOG):
        return []
    try:
        with open(SERVER_ADDR_LOG) as f:
            return [line.strip() for line in f if line.strip()]
    except Exception as e:
        logger.error(f"Failed to load server addresses: {e}")
        return []


async def run_node(
    port: int, mode: str, bootstrap_addrs: list[str] | None = None
) -> None:
    """Run a node that serves content in the DHT with setup inlined."""
    try:
        if port <= 0:
            port = random.randint(10000, 60000)
        logger.debug(f"Using port: {port}")

        # Convert string mode to DHTMode enum
        if mode is None or mode.upper() == "CLIENT":
            dht_mode = DHTMode.CLIENT
        elif mode.upper() == "SERVER":
            dht_mode = DHTMode.SERVER
        else:
            logger.error(f"Invalid mode: {mode}. Must be 'client' or 'server'")
            sys.exit(1)

        # Load server addresses for client mode
        if dht_mode == DHTMode.CLIENT:
            server_addrs = load_server_addrs()
            if server_addrs:
                logger.info(f"Loaded {len(server_addrs)} server addresses from log")
                bootstrap_nodes.append(server_addrs[0])  # Use the first server address
            else:
                logger.warning("No server addresses found in log file")

        if bootstrap_addrs:
            for addr in bootstrap_addrs:
                bootstrap_nodes.append(addr)

        key_pair = create_new_key_pair(secrets.token_bytes(32))
        host = new_host(key_pair=key_pair)

        from libp2p.utils.address_validation import (
            get_available_interfaces,
            get_optimal_binding_address,
        )

        listen_addrs = get_available_interfaces(port)

        async with host.run(listen_addrs=listen_addrs), trio.open_nursery() as nursery:
            # Start the peer-store cleanup task
            nursery.start_soon(host.get_peerstore().start_cleanup_task, 60)

            peer_id = host.get_id().pretty()

            # Get all available addresses with peer ID
            all_addrs = host.get_addrs()

            logger.info("Listener ready, listening on:")
            for addr in all_addrs:
                logger.info(f"{addr}")

            # Use optimal address for the bootstrap command
            optimal_addr = get_optimal_binding_address(port)
            optimal_addr_with_peer = f"{optimal_addr}/p2p/{host.get_id().to_string()}"
            bootstrap_cmd = f"--bootstrap {optimal_addr_with_peer}"
            logger.info("To connect to this node, use: %s", bootstrap_cmd)

            await connect_to_bootstrap_nodes(host, bootstrap_nodes)
            dht = KadDHT(host, dht_mode)
            # take all peer ids from the host and add them to the dht
            for peer_id in host.get_peerstore().peer_ids():
                await dht.routing_table.add_peer(peer_id)
            logger.info(f"Connected to bootstrap nodes: {host.get_connected_peers()}")

            # Save server address in server mode
            if dht_mode == DHTMode.SERVER:
                save_server_addr(str(optimal_addr_with_peer))

            # Start the DHT service
            async with background_trio_service(dht):
                logger.info(f"DHT service started in {dht_mode.value} mode")
<<<<<<< HEAD
                val_key = b"py-libp2p kademlia example value"
                content = b"Hello from python node "
                content_key = create_key_from_binary(content)
=======

                # Example 1: Simple Key-Value Storage
                # Just use a string key directly - DHT API accepts strings!
                key = "my-example-key"
                value = b"Hello from py-libp2p!"

                # Example 2: Content Provider Advertisement
                content_id = "my-content-identifier"
>>>>>>> e7dde5e0

                if dht_mode == DHTMode.SERVER:
                    # Store key-value pair in the DHT
                    await dht.put_value(key, value)
                    logger.info(f"Stored value: {value.decode()} with key: {key}")

                    # Advertise as a provider for content
                    success = await dht.provide(content_id)
                    if success:
                        logger.info(f"Advertised as provider for content: {content_id}")
                    else:
                        logger.warning("Failed to advertise as provider")

                else:
                    # Retrieve value from DHT using the same key
                    logger.info(f"Looking up key: {key}")
                    retrieved_value = await dht.get_value(key)
                    if retrieved_value:
                        logger.info(f"Retrieved value: {retrieved_value.decode()}")
                    else:
                        logger.warning("Failed to retrieve value")

                    # Find providers for content
                    logger.info(f"Looking for providers of content: {content_id}")
                    providers = await dht.find_providers(content_id)
                    if providers:
                        logger.info(
                            f"Found {len(providers)} providers: "
                            f"{[p.peer_id.pretty() for p in providers]}"
                        )
                    else:
                        logger.warning("No providers found")

                # Keep the node running
                while True:
                    logger.info(
                        "Status - Connected peers: %d,"
                        "Peers in store: %d, Values in store: %d",
                        len(dht.host.get_connected_peers()),
                        len(dht.host.get_peerstore().peer_ids()),
                        len(dht.value_store.store),
                    )
                    await trio.sleep(10)

    except Exception as e:
        logger.error(f"Server node error: {e}", exc_info=True)
        sys.exit(1)


def parse_args():
    """Parse command line arguments."""
    parser = argparse.ArgumentParser(
        description="Kademlia DHT example with content server functionality"
    )
    parser.add_argument(
        "--mode",
        default="server",
        help="Run as a server or client node",
    )
    parser.add_argument(
        "--port",
        type=int,
        default=0,
        help="Port to listen on (0 for random)",
    )
    parser.add_argument(
        "--bootstrap",
        type=str,
        nargs="*",
        help=(
            "Multiaddrs of bootstrap nodes. "
            "Provide a space-separated list of addresses. "
            "This is required for client mode."
        ),
    )
    # add option to use verbose logging
    parser.add_argument(
        "--verbose",
        action="store_true",
        help="Enable verbose logging",
    )

    args = parser.parse_args()
    # Set logging level based on verbosity
    if args.verbose:
        logging.getLogger().setLevel(logging.DEBUG)
    else:
        logging.getLogger().setLevel(logging.INFO)

    return args


def main():
    """Main entry point for the kademlia demo."""
    try:
        args = parse_args()
        logger.info(
            "Running in %s mode on port %d",
            args.mode,
            args.port,
        )
        trio.run(run_node, args.port, args.mode, args.bootstrap)
    except Exception as e:
        logger.critical(f"Script failed: {e}", exc_info=True)
        sys.exit(1)


if __name__ == "__main__":
    main()<|MERGE_RESOLUTION|>--- conflicted
+++ resolved
@@ -187,20 +187,9 @@
             # Start the DHT service
             async with background_trio_service(dht):
                 logger.info(f"DHT service started in {dht_mode.value} mode")
-<<<<<<< HEAD
                 val_key = b"py-libp2p kademlia example value"
                 content = b"Hello from python node "
                 content_key = create_key_from_binary(content)
-=======
-
-                # Example 1: Simple Key-Value Storage
-                # Just use a string key directly - DHT API accepts strings!
-                key = "my-example-key"
-                value = b"Hello from py-libp2p!"
-
-                # Example 2: Content Provider Advertisement
-                content_id = "my-content-identifier"
->>>>>>> e7dde5e0
 
                 if dht_mode == DHTMode.SERVER:
                     # Store key-value pair in the DHT
