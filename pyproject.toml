--- conflicted
+++ resolved
@@ -24,11 +24,7 @@
     "grpcio>=1.41.0",
     "lru-dict>=1.1.6",
     # "multiaddr (>=0.0.9,<0.0.10)",
-<<<<<<< HEAD
-    "multiaddr @ git+https://github.com/multiformats/py-multiaddr.git@db8124e2321f316d3b7d2733c7df11d6ad9c03e6",
-=======
     "multiaddr @ git+https://github.com/multiformats/py-multiaddr.git@b186e2ccadc22545dec4069ff313787bf29265e0",
->>>>>>> 81cc2f06
     "mypy-protobuf>=3.0.0",
     "noiseprotocol>=0.3.0",
     "protobuf>=4.25.0,<5.0.0",
